--- conflicted
+++ resolved
@@ -283,7 +283,6 @@
 		method: String,
 		call_data: Bytes,
 	) -> FutureResult<Bytes> {
-<<<<<<< HEAD
 		let r = self.block_or_best(block)
 			.and_then(|block| self
 				.client
@@ -297,23 +296,6 @@
 				)
 				.map(Into::into)
 			).map_err(client_err);
-=======
-		let r = self
-			.block_or_best(block)
-			.and_then(|block| {
-				self.client
-					.executor()
-					.call(
-						&BlockId::Hash(block),
-						&method,
-						&*call_data,
-						self.client.execution_extensions().strategies().other,
-						None,
-					)
-					.map(Into::into)
-			})
-			.map_err(client_err);
->>>>>>> 8313e30a
 		Box::new(result(r))
 	}
 
