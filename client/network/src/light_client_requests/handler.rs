--- conflicted
+++ resolved
@@ -143,14 +143,8 @@
 				self.on_remote_read_child_request(&peer, r)?,
 			Some(schema::v1::light::request::Request::RemoteChangesRequest(r)) =>
 				self.on_remote_changes_request(&peer, r)?,
-<<<<<<< HEAD
-			None => {
-				return Err(HandleRequestError::BadRequest("Remote request without request data."))
-			},
-=======
 			None =>
 				return Err(HandleRequestError::BadRequest("Remote request without request data.")),
->>>>>>> 1d5abf01
 		};
 
 		let mut data = Vec::new();
