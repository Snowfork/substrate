--- conflicted
+++ resolved
@@ -362,7 +362,6 @@
 			"executor-extra-runtime-instance",
 			Box::pin(async move {
 				let module = AssertUnwindSafe(module);
-<<<<<<< HEAD
 
 				let async_ext = match new_async_externalities(scheduler.clone()) {
 					Ok(val) => val,
@@ -394,39 +393,6 @@
 					},
 				};
 
-=======
-
-				let async_ext = match new_async_externalities(scheduler.clone()) {
-					Ok(val) => val,
-					Err(e) => {
-						log::error!(
-							target: "executor",
-							"Failed to setup externalities for async context: {}",
-							e,
-						);
-
-						// This will drop sender and receiver end will panic
-						return
-					},
-				};
-
-				let mut async_ext = match async_ext.with_runtime_spawn(Box::new(
-					RuntimeInstanceSpawn::new(module.clone(), scheduler),
-				)) {
-					Ok(val) => val,
-					Err(e) => {
-						log::error!(
-							target: "executor",
-							"Failed to setup runtime extension for async externalities: {}",
-							e,
-						);
-
-						// This will drop sender and receiver end will panic
-						return
-					},
-				};
-
->>>>>>> 1d5abf01
 				let result = with_externalities_safe(&mut async_ext, move || {
 					// FIXME: Should be refactored to shared "instance factory".
 					// Instantiating wasm here every time is suboptimal at the moment, shared
