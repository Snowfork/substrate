// This file is part of Substrate.

// Copyright (C) 2020-2021 Parity Technologies (UK) Ltd.
// SPDX-License-Identifier: GPL-3.0-or-later WITH Classpath-exception-2.0

// This program is free software: you can redistribute it and/or modify
// it under the terms of the GNU General Public License as published by
// the Free Software Foundation, either version 3 of the License, or
// (at your option) any later version.

// This program is distributed in the hope that it will be useful,
// but WITHOUT ANY WARRANTY; without even the implied warranty of
// MERCHANTABILITY or FITNESS FOR A PARTICULAR PURPOSE. See the
// GNU General Public License for more details.

// You should have received a copy of the GNU General Public License
// along with this program. If not, see <https://www.gnu.org/licenses/>.

use crate::{state_holder, util};
use sc_executor_common::error::WasmError;
use sp_wasm_interface::{Function, ValueType};
use std::any::Any;
use wasmtime::{
	Extern, ExternType, Func, FuncType, ImportType, Limits, Memory, MemoryType, Module, Store,
	Trap, Val,
};

pub struct Imports {
	/// Contains the index into `externs` where the memory import is stored if any. `None` if there
	/// is none.
	pub memory_import_index: Option<usize>,
	pub externs: Vec<Extern>,
}

/// Goes over all imports of a module and prepares a vector of `Extern`s that can be used for
/// instantiation of the module. Returns an error if there are imports that cannot be satisfied.
pub fn resolve_imports(
	store: &Store,
	module: &Module,
	host_functions: &[&'static dyn Function],
	heap_pages: u32,
	allow_missing_func_imports: bool,
) -> Result<Imports, WasmError> {
	let mut externs = vec![];
	let mut memory_import_index = None;
	for import_ty in module.imports() {
		let name = import_name(&import_ty)?;

		if import_ty.module() != "env" {
			return Err(WasmError::Other(format!(
				"host doesn't provide any imports from non-env module: {}:{}",
				import_ty.module(),
				name,
			)))
		}

		let resolved = match name {
			"memory" => {
				memory_import_index = Some(externs.len());
				resolve_memory_import(store, &import_ty, heap_pages)?
			},
			_ =>
				resolve_func_import(store, &import_ty, host_functions, allow_missing_func_imports)?,
		};
		externs.push(resolved);
	}
	Ok(Imports { memory_import_index, externs })
}

/// When the module linking proposal is supported the import's name can be `None`.
/// Because we are not using this proposal we could safely unwrap the name.
/// However, we opt for an error in order to avoid panics at all costs.
fn import_name<'a, 'b: 'a>(import: &'a ImportType<'b>) -> Result<&'a str, WasmError> {
	let name = import.name().ok_or_else(|| {
		WasmError::Other("The module linking proposal is not supported.".to_owned())
	})?;
	Ok(name)
}

fn resolve_memory_import(
	store: &Store,
	import_ty: &ImportType,
	heap_pages: u32,
) -> Result<Extern, WasmError> {
	let requested_memory_ty = match import_ty.ty() {
		ExternType::Memory(memory_ty) => memory_ty,
		_ =>
			return Err(WasmError::Other(format!(
				"this import must be of memory type: {}:{}",
				import_ty.module(),
				import_name(&import_ty)?,
			))),
	};

	// Increment the min (a.k.a initial) number of pages by `heap_pages` and check if it exceeds the
	// maximum specified by the import.
	let initial = requested_memory_ty.limits().min().saturating_add(heap_pages);
	if let Some(max) = requested_memory_ty.limits().max() {
		if initial > max {
			return Err(WasmError::Other(format!(
				"incremented number of pages by heap_pages (total={}) is more than maximum requested\
				by the runtime wasm module {}",
				initial,
				max,
			)))
		}
	}

	let memory_ty = MemoryType::new(Limits::new(initial, requested_memory_ty.limits().max()));
	let memory = Memory::new(store, memory_ty).map_err(|e| {
		WasmError::Other(format!(
			"failed to create a memory during resolving of memory import: {}",
			e,
		))
	})?;
	Ok(Extern::Memory(memory))
}

fn resolve_func_import(
	store: &Store,
	import_ty: &ImportType,
	host_functions: &[&'static dyn Function],
	allow_missing_func_imports: bool,
) -> Result<Extern, WasmError> {
	let name = import_name(&import_ty)?;

	let func_ty = match import_ty.ty() {
		ExternType::Func(func_ty) => func_ty,
		_ =>
			return Err(WasmError::Other(format!(
				"host doesn't provide any non function imports besides 'memory': {}:{}",
				import_ty.module(),
				name,
			))),
	};

	let host_func = match host_functions.iter().find(|host_func| host_func.name() == name) {
		Some(host_func) => host_func,
		None if allow_missing_func_imports =>
			return Ok(MissingHostFuncHandler::new(import_ty)?.into_extern(store, &func_ty)),
		None =>
			return Err(WasmError::Other(format!(
				"host doesn't provide such function: {}:{}",
				import_ty.module(),
				name,
			))),
	};
	if &func_ty != &wasmtime_func_sig(*host_func) {
		return Err(WasmError::Other(format!(
			"signature mismatch for: {}:{}",
			import_ty.module(),
			name,
		)))
	}

	Ok(HostFuncHandler::new(*host_func).into_extern(store))
}

/// This structure implements `Callable` and acts as a bridge between wasmtime and
/// substrate host functions.
struct HostFuncHandler {
	host_func: &'static dyn Function,
}

fn call_static(
	static_func: &'static dyn Function,
	wasmtime_params: &[Val],
	wasmtime_results: &mut [Val],
) -> Result<(), wasmtime::Trap> {
	let unwind_result = state_holder::with_context(|host_ctx| {
		let mut host_ctx = host_ctx.expect(
			"host functions can be called only from wasm instance;
			wasm instance is always called initializing context;
			therefore host_ctx cannot be None;
			qed
			",
		);
		// `from_wasmtime_val` panics if it encounters a value that doesn't fit into the values
		// available in substrate.
		//
		// This, however, cannot happen since the signature of this function is created from
		// a `dyn Function` signature of which cannot have a non substrate value by definition.
		let mut params = wasmtime_params.iter().cloned().map(util::from_wasmtime_val);

		std::panic::catch_unwind(std::panic::AssertUnwindSafe(|| {
			static_func.execute(&mut host_ctx, &mut params)
		}))
	});

	let execution_result = match unwind_result {
		Ok(execution_result) => execution_result,
		Err(err) => return Err(Trap::new(stringify_panic_payload(err))),
	};

	match execution_result {
		Ok(Some(ret_val)) => {
			debug_assert!(
				wasmtime_results.len() == 1,
				"wasmtime function signature, therefore the number of results, should always \
				correspond to the number of results returned by the host function",
			);
			wasmtime_results[0] = util::into_wasmtime_val(ret_val);
			Ok(())
		},
		Ok(None) => {
			debug_assert!(
				wasmtime_results.len() == 0,
				"wasmtime function signature, therefore the number of results, should always \
				correspond to the number of results returned by the host function",
			);
			Ok(())
		},
		Err(msg) => Err(Trap::new(msg)),
	}
}

impl HostFuncHandler {
	fn new(host_func: &'static dyn Function) -> Self {
		Self { host_func }
	}

	fn into_extern(self, store: &Store) -> Extern {
		let host_func = self.host_func;
		let func_ty = wasmtime_func_sig(self.host_func);
		let func = Func::new(store, func_ty, move |_, params, result| {
			call_static(host_func, params, result)
		});
		Extern::Func(func)
	}
}

/// A `Callable` handler for missing functions.
struct MissingHostFuncHandler {
	module: String,
	name: String,
}

impl MissingHostFuncHandler {
	fn new(import_ty: &ImportType) -> Result<Self, WasmError> {
		Ok(Self {
			module: import_ty.module().to_string(),
			name: import_name(import_ty)?.to_string(),
		})
	}

	fn into_extern(self, store: &Store, func_ty: &FuncType) -> Extern {
		let Self { module, name } = self;
		let func = Func::new(store, func_ty.clone(), move |_, _, _| {
			Err(Trap::new(format!("call to a missing function {}:{}", module, name)))
		});
		Extern::Func(func)
	}
}

fn wasmtime_func_sig(func: &dyn Function) -> wasmtime::FuncType {
	let signature = func.signature();
<<<<<<< HEAD
	let params = signature
		.args
		.iter()
		.cloned()
		.map(into_wasmtime_val_type);

	let results = signature
		.return_value
		.iter()
		.cloned()
		.map(into_wasmtime_val_type);

=======
	let params = signature.args.iter().cloned().map(into_wasmtime_val_type);
	let results = signature.return_value.iter().cloned().map(into_wasmtime_val_type);
>>>>>>> 7960c9eb
	wasmtime::FuncType::new(params, results)
}

fn into_wasmtime_val_type(val_ty: ValueType) -> wasmtime::ValType {
	match val_ty {
		ValueType::I32 => wasmtime::ValType::I32,
		ValueType::I64 => wasmtime::ValType::I64,
		ValueType::F32 => wasmtime::ValType::F32,
		ValueType::F64 => wasmtime::ValType::F64,
	}
}

/// Attempt to convert a opaque panic payload to a string.
fn stringify_panic_payload(payload: Box<dyn Any + Send + 'static>) -> String {
	match payload.downcast::<&'static str>() {
		Ok(msg) => msg.to_string(),
		Err(payload) => match payload.downcast::<String>() {
			Ok(msg) => *msg,
			// At least we tried...
			Err(_) => "Box<Any>".to_string(),
		},
	}
}<|MERGE_RESOLUTION|>--- conflicted
+++ resolved
@@ -254,7 +254,6 @@
 
 fn wasmtime_func_sig(func: &dyn Function) -> wasmtime::FuncType {
 	let signature = func.signature();
-<<<<<<< HEAD
 	let params = signature
 		.args
 		.iter()
@@ -267,10 +266,6 @@
 		.cloned()
 		.map(into_wasmtime_val_type);
 
-=======
-	let params = signature.args.iter().cloned().map(into_wasmtime_val_type);
-	let results = signature.return_value.iter().cloned().map(into_wasmtime_val_type);
->>>>>>> 7960c9eb
 	wasmtime::FuncType::new(params, results)
 }
 
