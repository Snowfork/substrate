--- conflicted
+++ resolved
@@ -126,13 +126,7 @@
 
 			check_secondary_vrf_header::<B>(pre_hash, secondary, sig, &epoch)?;
 		}
-<<<<<<< HEAD
-		_ => {
-			return Err(babe_err(Error::SecondarySlotAssignmentsDisabled))
-		},
-=======
 		_ => return Err(babe_err(Error::SecondarySlotAssignmentsDisabled)),
->>>>>>> 1d5abf01
 	}
 
 	let info = VerifiedHeaderInfo {
