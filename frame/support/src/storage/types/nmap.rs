// This file is part of Substrate.

// Copyright (C) 2021 Parity Technologies (UK) Ltd.
// SPDX-License-Identifier: Apache-2.0

// Licensed under the Apache License, Version 2.0 (the "License");
// you may not use this file except in compliance with the License.
// You may obtain a copy of the License at
//
// 	http://www.apache.org/licenses/LICENSE-2.0
//
// Unless required by applicable law or agreed to in writing, software
// distributed under the License is distributed on an "AS IS" BASIS,
// WITHOUT WARRANTIES OR CONDITIONS OF ANY KIND, either express or implied.
// See the License for the specific language governing permissions and
// limitations under the License.

//! Storage map type. Implements StorageDoubleMap, StorageIterableDoubleMap,
//! StoragePrefixedDoubleMap traits and their methods directly.

use crate::{
	metadata::{StorageEntryModifier, StorageEntryType},
	storage::{
		types::{
			EncodeLikeTuple, HasKeyPrefix, HasReversibleKeyPrefix,
			OptionQuery, QueryKindTrait, StorageEntryMetadata, TupleToEncodedIter,
		},
		KeyGenerator, PrefixIterator, StorageAppend, StorageDecodeLength, StoragePrefixedMap,
	},
	traits::{Get, GetDefault, StorageInstance, StorageInfo, MaxEncodedLen},
};
use codec::{Decode, Encode, EncodeLike, FullCodec};
<<<<<<< HEAD
=======
use frame_metadata::{DefaultByteGetter, StorageEntryModifier};
use sp_runtime::SaturatedConversion;
>>>>>>> dcd84639
use sp_std::prelude::*;

/// A type that allow to store values for an arbitrary number of keys in the form of
/// `(Key<Hasher1, key1>, Key<Hasher2, key2>, ..., Key<HasherN, keyN>)`.
///
/// Each value is stored at:
/// ```nocompile
/// Twox128(Prefix::pallet_prefix())
///		++ Twox128(Prefix::STORAGE_PREFIX)
///		++ Hasher1(encode(key1))
///		++ Hasher2(encode(key2))
/// 	++ ...
/// 	++ HasherN(encode(keyN))
/// ```
///
/// # Warning
///
/// If the keys are not trusted (e.g. can be set by a user), a cryptographic `hasher`
/// such as `blake2_128_concat` must be used for the key hashers. Otherwise, other values
/// in storage can be compromised.
pub struct StorageNMap<
	Prefix, Key, Value, QueryKind = OptionQuery, OnEmpty = GetDefault, MaxValues=GetDefault,
>(
	core::marker::PhantomData<(Prefix, Key, Value, QueryKind, OnEmpty, MaxValues)>,
);

impl<Prefix, Key, Value, QueryKind, OnEmpty, MaxValues>
	crate::storage::generator::StorageNMap<Key, Value>
	for StorageNMap<Prefix, Key, Value, QueryKind, OnEmpty, MaxValues>
where
	Prefix: StorageInstance,
	Key: super::key::KeyGenerator,
	Value: FullCodec,
	QueryKind: QueryKindTrait<Value, OnEmpty>,
	OnEmpty: Get<QueryKind::Query> + 'static,
	MaxValues: Get<Option<u32>>,
{
	type Query = QueryKind::Query;
	fn module_prefix() -> &'static [u8] {
		Prefix::pallet_prefix().as_bytes()
	}
	fn storage_prefix() -> &'static [u8] {
		Prefix::STORAGE_PREFIX.as_bytes()
	}
	fn from_optional_value_to_query(v: Option<Value>) -> Self::Query {
		QueryKind::from_optional_value_to_query(v)
	}
	fn from_query_to_optional_value(v: Self::Query) -> Option<Value> {
		QueryKind::from_query_to_optional_value(v)
	}
}

impl<Prefix, Key, Value, QueryKind, OnEmpty, MaxValues>
	crate::storage::StoragePrefixedMap<Value>
	for StorageNMap<Prefix, Key, Value, QueryKind, OnEmpty, MaxValues>
where
	Prefix: StorageInstance,
	Key: super::key::KeyGenerator,
	Value: FullCodec,
	QueryKind: QueryKindTrait<Value, OnEmpty>,
	OnEmpty: Get<QueryKind::Query> + 'static,
	MaxValues: Get<Option<u32>>,
{
	fn module_prefix() -> &'static [u8] {
		<Self as crate::storage::generator::StorageNMap<Key, Value>>::module_prefix()
	}
	fn storage_prefix() -> &'static [u8] {
		<Self as crate::storage::generator::StorageNMap<Key, Value>>::storage_prefix()
	}
}

impl<Prefix, Key, Value, QueryKind, OnEmpty, MaxValues>
	StorageNMap<Prefix, Key, Value, QueryKind, OnEmpty, MaxValues>
where
	Prefix: StorageInstance,
	Key: super::key::KeyGenerator,
	Value: FullCodec,
	QueryKind: QueryKindTrait<Value, OnEmpty>,
	OnEmpty: Get<QueryKind::Query> + 'static,
	MaxValues: Get<Option<u32>>,
{
	/// Get the storage key used to fetch a value corresponding to a specific key.
	pub fn hashed_key_for<KArg: EncodeLikeTuple<Key::KArg> + TupleToEncodedIter>(key: KArg) -> Vec<u8> {
		<Self as crate::storage::StorageNMap<Key, Value>>::hashed_key_for(key)
	}

	/// Does the value (explicitly) exist in storage?
	pub fn contains_key<KArg: EncodeLikeTuple<Key::KArg> + TupleToEncodedIter>(key: KArg) -> bool {
		<Self as crate::storage::StorageNMap<Key, Value>>::contains_key(key)
	}

	/// Load the value associated with the given key from the map.
	pub fn get<KArg: EncodeLikeTuple<Key::KArg> + TupleToEncodedIter>(key: KArg) -> QueryKind::Query {
		<Self as crate::storage::StorageNMap<Key, Value>>::get(key)
	}

	/// Try to get the value for the given key from the map.
	///
	/// Returns `Ok` if it exists, `Err` if not.
	pub fn try_get<KArg: EncodeLikeTuple<Key::KArg> + TupleToEncodedIter>(
		key: KArg,
	) -> Result<Value, ()> {
		<Self as crate::storage::StorageNMap<Key, Value>>::try_get(key)
	}

	/// Take a value from storage, removing it afterwards.
	pub fn take<KArg: EncodeLikeTuple<Key::KArg> + TupleToEncodedIter>(key: KArg) -> QueryKind::Query {
		<Self as crate::storage::StorageNMap<Key, Value>>::take(key)
	}

	/// Swap the values of two key-pairs.
	pub fn swap<KOther, KArg1, KArg2>(key1: KArg1, key2: KArg2)
	where
		KOther: KeyGenerator,
		KArg1: EncodeLikeTuple<Key::KArg> + TupleToEncodedIter,
		KArg2: EncodeLikeTuple<KOther::KArg> + TupleToEncodedIter,
	{
		<Self as crate::storage::StorageNMap<Key, Value>>::swap::<KOther, _, _>(key1, key2)
	}

	/// Store a value to be associated with the given keys from the map.
	pub fn insert<KArg, VArg>(key: KArg, val: VArg)
	where
		KArg: EncodeLikeTuple<Key::KArg> + TupleToEncodedIter,
		VArg: EncodeLike<Value>,
	{
		<Self as crate::storage::StorageNMap<Key, Value>>::insert(key, val)
	}

	/// Remove the value under the given keys.
	pub fn remove<KArg: EncodeLikeTuple<Key::KArg> + TupleToEncodedIter>(key: KArg) {
		<Self as crate::storage::StorageNMap<Key, Value>>::remove(key)
	}

	/// Remove all values under the first key.
	pub fn remove_prefix<KP>(partial_key: KP)
	where
		Key: HasKeyPrefix<KP>,
	{
		<Self as crate::storage::StorageNMap<Key, Value>>::remove_prefix(partial_key)
	}

	/// Iterate over values that share the first key.
	pub fn iter_prefix_values<KP>(partial_key: KP) -> PrefixIterator<Value>
	where
		Key: HasKeyPrefix<KP>,
	{
		<Self as crate::storage::StorageNMap<Key, Value>>::iter_prefix_values(partial_key)
	}

	/// Mutate the value under the given keys.
	pub fn mutate<KArg, R, F>(key: KArg, f: F) -> R
	where
		KArg: EncodeLikeTuple<Key::KArg> + TupleToEncodedIter,
		F: FnOnce(&mut QueryKind::Query) -> R,
	{
		<Self as crate::storage::StorageNMap<Key, Value>>::mutate(key, f)
	}

	/// Mutate the value under the given keys when the closure returns `Ok`.
	pub fn try_mutate<KArg, R, E, F>(key: KArg, f: F) -> Result<R, E>
	where
		KArg: EncodeLikeTuple<Key::KArg> + TupleToEncodedIter,
		F: FnOnce(&mut QueryKind::Query) -> Result<R, E>,
	{
		<Self as crate::storage::StorageNMap<Key, Value>>::try_mutate(key, f)
	}

	/// Mutate the value under the given keys. Deletes the item if mutated to a `None`.
	pub fn mutate_exists<KArg, R, F>(key: KArg, f: F) -> R
	where
		KArg: EncodeLikeTuple<Key::KArg> + TupleToEncodedIter,
		F: FnOnce(&mut Option<Value>) -> R,
	{
		<Self as crate::storage::StorageNMap<Key, Value>>::mutate_exists(key, f)
	}

	/// Mutate the item, only if an `Ok` value is returned. Deletes the item if mutated to a `None`.
	pub fn try_mutate_exists<KArg, R, E, F>(key: KArg, f: F) -> Result<R, E>
	where
		KArg: EncodeLikeTuple<Key::KArg> + TupleToEncodedIter,
		F: FnOnce(&mut Option<Value>) -> Result<R, E>,
	{
		<Self as crate::storage::StorageNMap<Key, Value>>::try_mutate_exists(key, f)
	}

	/// Append the given item to the value in the storage.
	///
	/// `Value` is required to implement [`StorageAppend`].
	///
	/// # Warning
	///
	/// If the storage item is not encoded properly, the storage will be overwritten
	/// and set to `[item]`. Any default value set for the storage item will be ignored
	/// on overwrite.
	pub fn append<Item, EncodeLikeItem, KArg>(key: KArg, item: EncodeLikeItem)
	where
		KArg: EncodeLikeTuple<Key::KArg> + TupleToEncodedIter,
		Item: Encode,
		EncodeLikeItem: EncodeLike<Item>,
		Value: StorageAppend<Item>,
	{
		<Self as crate::storage::StorageNMap<Key, Value>>::append(key, item)
	}

	/// Read the length of the storage value without decoding the entire value under the
	/// given `key1` and `key2`.
	///
	/// `Value` is required to implement [`StorageDecodeLength`].
	///
	/// If the value does not exists or it fails to decode the length, `None` is returned.
	/// Otherwise `Some(len)` is returned.
	///
	/// # Warning
	///
	/// `None` does not mean that `get()` does not return a value. The default value is completly
	/// ignored by this function.
	pub fn decode_len<KArg: EncodeLikeTuple<Key::KArg> + TupleToEncodedIter>(key: KArg) -> Option<usize>
	where
		Value: StorageDecodeLength,
	{
		<Self as crate::storage::StorageNMap<Key, Value>>::decode_len(key)
	}

	/// Migrate an item with the given `key` from defunct `hash_fns` to the current hashers.
	///
	/// If the key doesn't exist, then it's a no-op. If it does, then it returns its value.
	pub fn migrate_keys<KArg>(key: KArg, hash_fns: Key::HArg) -> Option<Value>
	where
		KArg: EncodeLikeTuple<Key::KArg> + TupleToEncodedIter
	{
		<Self as crate::storage::StorageNMap<Key, Value>>::migrate_keys::<_>(key, hash_fns)
	}

	/// Remove all value of the storage.
	pub fn remove_all() {
		<Self as crate::storage::StoragePrefixedMap<Value>>::remove_all()
	}

	/// Iter over all value of the storage.
	///
	/// NOTE: If a value failed to decode becaues storage is corrupted then it is skipped.
	pub fn iter_values() -> crate::storage::PrefixIterator<Value> {
		<Self as crate::storage::StoragePrefixedMap<Value>>::iter_values()
	}

	/// Translate the values of all elements by a function `f`, in the map in no particular order.
	/// By returning `None` from `f` for an element, you'll remove it from the map.
	///
	/// NOTE: If a value fail to decode because storage is corrupted then it is skipped.
	///
	/// # Warning
	///
	/// This function must be used with care, before being updated the storage still contains the
	/// old type, thus other calls (such as `get`) will fail at decoding it.
	///
	/// # Usage
	///
	/// This would typically be called inside the module implementation of on_runtime_upgrade.
	pub fn translate_values<OldValue: Decode, F: FnMut(OldValue) -> Option<Value>>(f: F) {
		<Self as crate::storage::StoragePrefixedMap<Value>>::translate_values(f)
	}
}

impl<Prefix, Key, Value, QueryKind, OnEmpty, MaxValues>
	StorageNMap<Prefix, Key, Value, QueryKind, OnEmpty, MaxValues>
where
	Prefix: StorageInstance,
	Key: super::key::ReversibleKeyGenerator,
	Value: FullCodec,
	QueryKind: QueryKindTrait<Value, OnEmpty>,
	OnEmpty: Get<QueryKind::Query> + 'static,
	MaxValues: Get<Option<u32>>,
{
	/// Enumerate all elements in the map with prefix key `kp` in no particular order.
	///
	/// If you add or remove values whose prefix key is `kp` to the map while doing this, you'll get
	/// undefined results.
	pub fn iter_prefix<KP>(
		kp: KP,
	) -> crate::storage::PrefixIterator<(<Key as HasKeyPrefix<KP>>::Suffix, Value)>
	where
		Key: HasReversibleKeyPrefix<KP>,
	{
		<Self as crate::storage::IterableStorageNMap<Key, Value>>::iter_prefix(kp)
	}

	/// Remove all elements from the map with prefix key `kp` and iterate through them in no
	/// particular order.
	///
	/// If you add elements with prefix key `k1` to the map while doing this, you'll get undefined
	/// results.
	pub fn drain_prefix<KP>(
		kp: KP,
	) -> crate::storage::PrefixIterator<(<Key as HasKeyPrefix<KP>>::Suffix, Value)>
	where
		Key: HasReversibleKeyPrefix<KP>,
	{
		<Self as crate::storage::IterableStorageNMap<Key, Value>>::drain_prefix(kp)
	}

	/// Enumerate all elements in the map in no particular order.
	///
	/// If you add or remove values to the map while doing this, you'll get undefined results.
	pub fn iter() -> crate::storage::PrefixIterator<(Key::Key, Value)> {
		<Self as crate::storage::IterableStorageNMap<Key, Value>>::iter()
	}

	/// Remove all elements from the map and iterate through them in no particular order.
	///
	/// If you add elements to the map while doing this, you'll get undefined results.
	pub fn drain() -> crate::storage::PrefixIterator<(Key::Key, Value)> {
		<Self as crate::storage::IterableStorageNMap<Key, Value>>::drain()
	}

	/// Translate the values of all elements by a function `f`, in the map in no particular order.
	///
	/// By returning `None` from `f` for an element, you'll remove it from the map.
	///
	/// NOTE: If a value fail to decode because storage is corrupted then it is skipped.
	pub fn translate<O: Decode, F: FnMut(Key::Key, O) -> Option<Value>>(f: F) {
		<Self as crate::storage::IterableStorageNMap<Key, Value>>::translate(f)
	}
}

<<<<<<< HEAD
impl<Prefix, Key, Value, QueryKind, OnEmpty> StorageEntryMetadata
for StorageNMap<Prefix, Key, Value, QueryKind, OnEmpty> where
=======
/// Part of storage metadata for a storage n map.
///
/// NOTE: Generic hashers is supported.
pub trait StorageNMapMetadata {
	const MODIFIER: StorageEntryModifier;
	const NAME: &'static str;
	const DEFAULT: DefaultByteGetter;
	const HASHERS: &'static [frame_metadata::StorageHasher];
}

impl<Prefix, Key, Value, QueryKind, OnEmpty, MaxValues> StorageNMapMetadata
	for StorageNMap<Prefix, Key, Value, QueryKind, OnEmpty, MaxValues>
where
>>>>>>> dcd84639
	Prefix: StorageInstance,
	Key: super::key::KeyGenerator,
	Value: FullCodec + scale_info::TypeInfo + 'static,
	QueryKind: QueryKindTrait<Value, OnEmpty>,
	OnEmpty: Get<QueryKind::Query> + 'static,
	MaxValues: Get<Option<u32>>,
{
	const MODIFIER: StorageEntryModifier = QueryKind::METADATA;
	const NAME: &'static str = Prefix::STORAGE_PREFIX;

	fn ty() -> StorageEntryType {
		StorageEntryType::NMap {
			keys: scale_info::meta_type::<Key::KArg>(),
			hashers: Key::HASHER_METADATA.iter().cloned().collect(),
			value: scale_info::meta_type::<Value>(),
		}
	}

	fn default() -> Vec<u8> {
		OnEmpty::get().encode()
	}
}

impl<Prefix, Key, Value, QueryKind, OnEmpty, MaxValues>
	crate::traits::StorageInfoTrait for
	StorageNMap<Prefix, Key, Value, QueryKind, OnEmpty, MaxValues>
where
	Prefix: StorageInstance,
	Key: super::key::KeyGenerator + super::key::KeyGeneratorMaxEncodedLen,
	Value: FullCodec + MaxEncodedLen,
	QueryKind: QueryKindTrait<Value, OnEmpty>,
	OnEmpty: Get<QueryKind::Query> + 'static,
	MaxValues: Get<Option<u32>>,
{
	fn storage_info() -> Vec<StorageInfo> {
		vec![
			StorageInfo {
				prefix: Self::final_prefix(),
				max_values: MaxValues::get(),
				max_size: Some(
					Key::key_max_encoded_len()
						.saturating_add(Value::max_encoded_len())
						.saturated_into(),
				),
			}
		]
	}
}

#[cfg(test)]
mod test {
	use super::*;
	use crate::hash::*;
	use crate::storage::types::{Key, ValueQuery};
	use crate::metadata::StorageEntryModifier;
	use sp_io::{hashing::twox_128, TestExternalities};

	struct Prefix;
	impl StorageInstance for Prefix {
		fn pallet_prefix() -> &'static str {
			"test"
		}
		const STORAGE_PREFIX: &'static str = "foo";
	}

	struct ADefault;
	impl crate::traits::Get<u32> for ADefault {
		fn get() -> u32 {
			98
		}
	}

	#[test]
	fn test_1_key() {
		type A = StorageNMap<Prefix, Key<Blake2_128Concat, u16>, u32, OptionQuery>;
		type AValueQueryWithAnOnEmpty =
			StorageNMap<Prefix, Key<Blake2_128Concat, u16>, u32, ValueQuery, ADefault>;
		type B = StorageNMap<Prefix, Key<Blake2_256, u16>, u32, ValueQuery>;
		type C = StorageNMap<Prefix, Key<Blake2_128Concat, u16>, u8, ValueQuery>;
		type WithLen = StorageNMap<Prefix, Key<Blake2_128Concat, u16>, Vec<u32>>;

		TestExternalities::default().execute_with(|| {
			let mut k: Vec<u8> = vec![];
			k.extend(&twox_128(b"test"));
			k.extend(&twox_128(b"foo"));
			k.extend(&3u16.blake2_128_concat());
			assert_eq!(A::hashed_key_for((&3,)).to_vec(), k);

			assert_eq!(A::contains_key((3,)), false);
			assert_eq!(A::get((3,)), None);
			assert_eq!(AValueQueryWithAnOnEmpty::get((3,)), 98);

			A::insert((3,), 10);
			assert_eq!(A::contains_key((3,)), true);
			assert_eq!(A::get((3,)), Some(10));
			assert_eq!(AValueQueryWithAnOnEmpty::get((3,)), 10);

			A::swap::<Key<Blake2_128Concat, u16>, _, _>((3,), (2,));
			assert_eq!(A::contains_key((3,)), false);
			assert_eq!(A::contains_key((2,)), true);
			assert_eq!(A::get((3,)), None);
			assert_eq!(AValueQueryWithAnOnEmpty::get((3,)), 98);
			assert_eq!(A::get((2,)), Some(10));
			assert_eq!(AValueQueryWithAnOnEmpty::get((2,)), 10);

			A::remove((2,));
			assert_eq!(A::contains_key((2,)), false);
			assert_eq!(A::get((2,)), None);

			AValueQueryWithAnOnEmpty::mutate((2,), |v| *v = *v * 2);
			AValueQueryWithAnOnEmpty::mutate((2,), |v| *v = *v * 2);
			assert_eq!(A::contains_key((2,)), true);
			assert_eq!(A::get((2,)), Some(98 * 4));

			A::remove((2,));
			let _: Result<(), ()> = AValueQueryWithAnOnEmpty::try_mutate((2,), |v| {
				*v = *v * 2;
				Ok(())
			});
			let _: Result<(), ()> = AValueQueryWithAnOnEmpty::try_mutate((2,), |v| {
				*v = *v * 2;
				Ok(())
			});
			assert_eq!(A::contains_key((2,)), true);
			assert_eq!(A::get((2,)), Some(98 * 4));

			A::remove((2,));
			let _: Result<(), ()> = AValueQueryWithAnOnEmpty::try_mutate((2,), |v| {
				*v = *v * 2;
				Err(())
			});
			assert_eq!(A::contains_key((2,)), false);

			A::remove((2,));
			AValueQueryWithAnOnEmpty::mutate_exists((2,), |v| {
				assert!(v.is_none());
				*v = Some(10);
			});
			assert_eq!(A::contains_key((2,)), true);
			assert_eq!(A::get((2,)), Some(10));
			AValueQueryWithAnOnEmpty::mutate_exists((2,), |v| {
				*v = Some(v.unwrap() * 10);
			});
			assert_eq!(A::contains_key((2,)), true);
			assert_eq!(A::get((2,)), Some(100));

			A::remove((2,));
			let _: Result<(), ()> = AValueQueryWithAnOnEmpty::try_mutate_exists((2,), |v| {
				assert!(v.is_none());
				*v = Some(10);
				Ok(())
			});
			assert_eq!(A::contains_key((2,)), true);
			assert_eq!(A::get((2,)), Some(10));
			let _: Result<(), ()> = AValueQueryWithAnOnEmpty::try_mutate_exists((2,), |v| {
				*v = Some(v.unwrap() * 10);
				Ok(())
			});
			assert_eq!(A::contains_key((2,)), true);
			assert_eq!(A::get((2,)), Some(100));
			assert_eq!(A::try_get((2,)), Ok(100));
			let _: Result<(), ()> = AValueQueryWithAnOnEmpty::try_mutate_exists((2,), |v| {
				*v = Some(v.unwrap() * 10);
				Err(())
			});
			assert_eq!(A::contains_key((2,)), true);
			assert_eq!(A::get((2,)), Some(100));

			A::insert((2,), 10);
			assert_eq!(A::take((2,)), Some(10));
			assert_eq!(A::contains_key((2,)), false);
			assert_eq!(AValueQueryWithAnOnEmpty::take((2,)), 98);
			assert_eq!(A::contains_key((2,)), false);
			assert_eq!(A::try_get((2,)), Err(()));

			B::insert((2,), 10);
			assert_eq!(
				A::migrate_keys((2,), (Box::new(|key| Blake2_256::hash(key).to_vec()),),),
				Some(10)
			);
			assert_eq!(A::contains_key((2,)), true);
			assert_eq!(A::get((2,)), Some(10));

			A::insert((3,), 10);
			A::insert((4,), 10);
			A::remove_all();
			assert_eq!(A::contains_key((3,)), false);
			assert_eq!(A::contains_key((4,)), false);

			A::insert((3,), 10);
			A::insert((4,), 10);
			assert_eq!(A::iter_values().collect::<Vec<_>>(), vec![10, 10]);

			C::insert((3,), 10);
			C::insert((4,), 10);
			A::translate_values::<u8, _>(|v| Some((v * 2).into()));
			assert_eq!(A::iter().collect::<Vec<_>>(), vec![(4, 20), (3, 20)]);

			A::insert((3,), 10);
			A::insert((4,), 10);
			assert_eq!(A::iter().collect::<Vec<_>>(), vec![(4, 10), (3, 10)]);
			assert_eq!(A::drain().collect::<Vec<_>>(), vec![(4, 10), (3, 10)]);
			assert_eq!(A::iter().collect::<Vec<_>>(), vec![]);

			C::insert((3,), 10);
			C::insert((4,), 10);
			A::translate::<u8, _>(|k1, v| Some((k1 as u16 * v as u16).into()));
			assert_eq!(A::iter().collect::<Vec<_>>(), vec![(4, 40), (3, 30)]);

			assert_eq!(A::MODIFIER, StorageEntryModifier::Optional);
			assert_eq!(
				AValueQueryWithAnOnEmpty::MODIFIER,
				StorageEntryModifier::Default
			);
			assert_eq!(A::NAME, "foo");
			assert_eq!(
				AValueQueryWithAnOnEmpty::default(),
				98u32.encode()
			);
			assert_eq!(A::default(), Option::<u32>::None.encode());

			WithLen::remove_all();
			assert_eq!(WithLen::decode_len((3,)), None);
			WithLen::append((0,), 10);
			assert_eq!(WithLen::decode_len((0,)), Some(1));
		});
	}

	#[test]
	fn test_2_keys() {
		type A = StorageNMap<
			Prefix,
			(Key<Blake2_128Concat, u16>, Key<Twox64Concat, u8>),
			u32,
			OptionQuery,
		>;
		type AValueQueryWithAnOnEmpty = StorageNMap<
			Prefix,
			(Key<Blake2_128Concat, u16>, Key<Twox64Concat, u8>),
			u32,
			ValueQuery,
			ADefault,
		>;
		type B = StorageNMap<Prefix, (Key<Blake2_256, u16>, Key<Twox128, u8>), u32, ValueQuery>;
		type C = StorageNMap<
			Prefix,
			(Key<Blake2_128Concat, u16>, Key<Twox64Concat, u8>),
			u8,
			ValueQuery,
		>;
		type WithLen =
			StorageNMap<Prefix, (Key<Blake2_128Concat, u16>, Key<Twox64Concat, u8>), Vec<u32>>;

		TestExternalities::default().execute_with(|| {
			let mut k: Vec<u8> = vec![];
			k.extend(&twox_128(b"test"));
			k.extend(&twox_128(b"foo"));
			k.extend(&3u16.blake2_128_concat());
			k.extend(&30u8.twox_64_concat());
			assert_eq!(A::hashed_key_for((3, 30)).to_vec(), k);

			assert_eq!(A::contains_key((3, 30)), false);
			assert_eq!(A::get((3, 30)), None);
			assert_eq!(AValueQueryWithAnOnEmpty::get((3, 30)), 98);

			A::insert((3, 30), 10);
			assert_eq!(A::contains_key((3, 30)), true);
			assert_eq!(A::get((3, 30)), Some(10));
			assert_eq!(AValueQueryWithAnOnEmpty::get((3, 30)), 10);

			A::swap::<(Key<Blake2_128Concat, u16>, Key<Twox64Concat, u8>), _, _>((3, 30), (2, 20));
			assert_eq!(A::contains_key((3, 30)), false);
			assert_eq!(A::contains_key((2, 20)), true);
			assert_eq!(A::get((3, 30)), None);
			assert_eq!(AValueQueryWithAnOnEmpty::get((3, 30)), 98);
			assert_eq!(A::get((2, 20)), Some(10));
			assert_eq!(AValueQueryWithAnOnEmpty::get((2, 20)), 10);

			A::remove((2, 20));
			assert_eq!(A::contains_key((2, 20)), false);
			assert_eq!(A::get((2, 20)), None);

			AValueQueryWithAnOnEmpty::mutate((2, 20), |v| *v = *v * 2);
			AValueQueryWithAnOnEmpty::mutate((2, 20), |v| *v = *v * 2);
			assert_eq!(A::contains_key((2, 20)), true);
			assert_eq!(A::get((2, 20)), Some(98 * 4));

			A::remove((2, 20));
			let _: Result<(), ()> = AValueQueryWithAnOnEmpty::try_mutate((2, 20), |v| {
				*v = *v * 2;
				Err(())
			});
			assert_eq!(A::contains_key((2, 20)), false);

			A::remove((2, 20));
			let _: Result<(), ()> = AValueQueryWithAnOnEmpty::try_mutate((2, 20), |v| {
				*v = *v * 2;
				Err(())
			});
			assert_eq!(A::contains_key((2, 20)), false);

			A::remove((2, 20));
			AValueQueryWithAnOnEmpty::mutate_exists((2, 20), |v| {
				assert!(v.is_none());
				*v = Some(10);
			});
			assert_eq!(A::contains_key((2, 20)), true);
			assert_eq!(A::get((2, 20)), Some(10));
			AValueQueryWithAnOnEmpty::mutate_exists((2, 20), |v| {
				*v = Some(v.unwrap() * 10);
			});
			assert_eq!(A::contains_key((2, 20)), true);
			assert_eq!(A::get((2, 20)), Some(100));

			A::remove((2, 20));
			let _: Result<(), ()> = AValueQueryWithAnOnEmpty::try_mutate_exists((2, 20), |v| {
				assert!(v.is_none());
				*v = Some(10);
				Ok(())
			});
			assert_eq!(A::contains_key((2, 20)), true);
			assert_eq!(A::get((2, 20)), Some(10));
			let _: Result<(), ()> = AValueQueryWithAnOnEmpty::try_mutate_exists((2, 20), |v| {
				*v = Some(v.unwrap() * 10);
				Ok(())
			});
			assert_eq!(A::contains_key((2, 20)), true);
			assert_eq!(A::get((2, 20)), Some(100));
			assert_eq!(A::try_get((2, 20)), Ok(100));
			let _: Result<(), ()> = AValueQueryWithAnOnEmpty::try_mutate_exists((2, 20), |v| {
				*v = Some(v.unwrap() * 10);
				Err(())
			});
			assert_eq!(A::contains_key((2, 20)), true);
			assert_eq!(A::get((2, 20)), Some(100));

			A::insert((2, 20), 10);
			assert_eq!(A::take((2, 20)), Some(10));
			assert_eq!(A::contains_key((2, 20)), false);
			assert_eq!(AValueQueryWithAnOnEmpty::take((2, 20)), 98);
			assert_eq!(A::contains_key((2, 20)), false);
			assert_eq!(A::try_get((2, 20)), Err(()));

			B::insert((2, 20), 10);
			assert_eq!(
				A::migrate_keys(
					(2, 20),
					(
						Box::new(|key| Blake2_256::hash(key).to_vec()),
						Box::new(|key| Twox128::hash(key).to_vec()),
					),
				),
				Some(10)
			);
			assert_eq!(A::contains_key((2, 20)), true);
			assert_eq!(A::get((2, 20)), Some(10));

			A::insert((3, 30), 10);
			A::insert((4, 40), 10);
			A::remove_all();
			assert_eq!(A::contains_key((3, 30)), false);
			assert_eq!(A::contains_key((4, 40)), false);

			A::insert((3, 30), 10);
			A::insert((4, 40), 10);
			assert_eq!(A::iter_values().collect::<Vec<_>>(), vec![10, 10]);

			C::insert((3, 30), 10);
			C::insert((4, 40), 10);
			A::translate_values::<u8, _>(|v| Some((v * 2).into()));
			assert_eq!(
				A::iter().collect::<Vec<_>>(),
				vec![((4, 40), 20), ((3, 30), 20)]
			);

			A::insert((3, 30), 10);
			A::insert((4, 40), 10);
			assert_eq!(
				A::iter().collect::<Vec<_>>(),
				vec![((4, 40), 10), ((3, 30), 10)]
			);
			assert_eq!(
				A::drain().collect::<Vec<_>>(),
				vec![((4, 40), 10), ((3, 30), 10)]
			);
			assert_eq!(A::iter().collect::<Vec<_>>(), vec![]);

			C::insert((3, 30), 10);
			C::insert((4, 40), 10);
			A::translate::<u8, _>(|(k1, k2), v| Some((k1 * k2 as u16 * v as u16).into()));
			assert_eq!(
				A::iter().collect::<Vec<_>>(),
				vec![((4, 40), 1600), ((3, 30), 900)]
			);

			assert_eq!(A::MODIFIER, StorageEntryModifier::Optional);
			assert_eq!(
				AValueQueryWithAnOnEmpty::MODIFIER,
				StorageEntryModifier::Default
			);
			assert_eq!(A::NAME, "foo");
			assert_eq!(
				AValueQueryWithAnOnEmpty::default(),
				98u32.encode()
			);
			assert_eq!(A::default(), Option::<u32>::None.encode());

			WithLen::remove_all();
			assert_eq!(WithLen::decode_len((3, 30)), None);
			WithLen::append((0, 100), 10);
			assert_eq!(WithLen::decode_len((0, 100)), Some(1));

			A::insert((3, 30), 11);
			A::insert((3, 31), 12);
			A::insert((4, 40), 13);
			A::insert((4, 41), 14);
			assert_eq!(
				A::iter_prefix_values((3,)).collect::<Vec<_>>(),
				vec![12, 11]
			);
			assert_eq!(
				A::iter_prefix_values((4,)).collect::<Vec<_>>(),
				vec![13, 14]
			);
		});
	}

	#[test]
	fn test_3_keys() {
		type A = StorageNMap<
			Prefix,
			(
				Key<Blake2_128Concat, u16>,
				Key<Blake2_128Concat, u16>,
				Key<Twox64Concat, u16>,
			),
			u32,
			OptionQuery,
		>;
		type AValueQueryWithAnOnEmpty = StorageNMap<
			Prefix,
			(
				Key<Blake2_128Concat, u16>,
				Key<Blake2_128Concat, u16>,
				Key<Twox64Concat, u16>,
			),
			u32,
			ValueQuery,
			ADefault,
		>;
		type B = StorageNMap<
			Prefix,
			(
				Key<Blake2_256, u16>,
				Key<Blake2_256, u16>,
				Key<Twox128, u16>,
			),
			u32,
			ValueQuery,
		>;
		type C = StorageNMap<
			Prefix,
			(
				Key<Blake2_128Concat, u16>,
				Key<Blake2_128Concat, u16>,
				Key<Twox64Concat, u16>,
			),
			u8,
			ValueQuery,
		>;
		type WithLen = StorageNMap<
			Prefix,
			(
				Key<Blake2_128Concat, u16>,
				Key<Blake2_128Concat, u16>,
				Key<Twox64Concat, u16>,
			),
			Vec<u32>,
		>;

		TestExternalities::default().execute_with(|| {
			let mut k: Vec<u8> = vec![];
			k.extend(&twox_128(b"test"));
			k.extend(&twox_128(b"foo"));
			k.extend(&1u16.blake2_128_concat());
			k.extend(&10u16.blake2_128_concat());
			k.extend(&100u16.twox_64_concat());
			assert_eq!(A::hashed_key_for((1, 10, 100)).to_vec(), k);

			assert_eq!(A::contains_key((1, 10, 100)), false);
			assert_eq!(A::get((1, 10, 100)), None);
			assert_eq!(AValueQueryWithAnOnEmpty::get((1, 10, 100)), 98);

			A::insert((1, 10, 100), 30);
			assert_eq!(A::contains_key((1, 10, 100)), true);
			assert_eq!(A::get((1, 10, 100)), Some(30));
			assert_eq!(AValueQueryWithAnOnEmpty::get((1, 10, 100)), 30);

			A::swap::<
				(
					Key<Blake2_128Concat, u16>,
					Key<Blake2_128Concat, u16>,
					Key<Twox64Concat, u16>,
				),
				_,
				_,
			>((1, 10, 100), (2, 20, 200));
			assert_eq!(A::contains_key((1, 10, 100)), false);
			assert_eq!(A::contains_key((2, 20, 200)), true);
			assert_eq!(A::get((1, 10, 100)), None);
			assert_eq!(AValueQueryWithAnOnEmpty::get((1, 10, 100)), 98);
			assert_eq!(A::get((2, 20, 200)), Some(30));
			assert_eq!(AValueQueryWithAnOnEmpty::get((2, 20, 200)), 30);

			A::remove((2, 20, 200));
			assert_eq!(A::contains_key((2, 20, 200)), false);
			assert_eq!(A::get((2, 20, 200)), None);

			AValueQueryWithAnOnEmpty::mutate((2, 20, 200), |v| *v = *v * 2);
			AValueQueryWithAnOnEmpty::mutate((2, 20, 200), |v| *v = *v * 2);
			assert_eq!(A::contains_key((2, 20, 200)), true);
			assert_eq!(A::get((2, 20, 200)), Some(98 * 4));

			A::remove((2, 20, 200));
			let _: Result<(), ()> = AValueQueryWithAnOnEmpty::try_mutate((2, 20, 200), |v| {
				*v = *v * 2;
				Err(())
			});
			assert_eq!(A::contains_key((2, 20, 200)), false);

			A::remove((2, 20, 200));
			AValueQueryWithAnOnEmpty::mutate_exists((2, 20, 200), |v| {
				assert!(v.is_none());
				*v = Some(10);
			});
			assert_eq!(A::contains_key((2, 20, 200)), true);
			assert_eq!(A::get((2, 20, 200)), Some(10));
			AValueQueryWithAnOnEmpty::mutate_exists((2, 20, 200), |v| {
				*v = Some(v.unwrap() * 10);
			});
			assert_eq!(A::contains_key((2, 20, 200)), true);
			assert_eq!(A::get((2, 20, 200)), Some(100));

			A::remove((2, 20, 200));
			let _: Result<(), ()> =
				AValueQueryWithAnOnEmpty::try_mutate_exists((2, 20, 200), |v| {
					assert!(v.is_none());
					*v = Some(10);
					Ok(())
				});
			assert_eq!(A::contains_key((2, 20, 200)), true);
			assert_eq!(A::get((2, 20, 200)), Some(10));
			let _: Result<(), ()> =
				AValueQueryWithAnOnEmpty::try_mutate_exists((2, 20, 200), |v| {
					*v = Some(v.unwrap() * 10);
					Ok(())
				});
			assert_eq!(A::contains_key((2, 20, 200)), true);
			assert_eq!(A::get((2, 20, 200)), Some(100));
			assert_eq!(A::try_get((2, 20, 200)), Ok(100));
			let _: Result<(), ()> =
				AValueQueryWithAnOnEmpty::try_mutate_exists((2, 20, 200), |v| {
					*v = Some(v.unwrap() * 10);
					Err(())
				});
			assert_eq!(A::contains_key((2, 20, 200)), true);
			assert_eq!(A::get((2, 20, 200)), Some(100));

			A::insert((2, 20, 200), 10);
			assert_eq!(A::take((2, 20, 200)), Some(10));
			assert_eq!(A::contains_key((2, 20, 200)), false);
			assert_eq!(AValueQueryWithAnOnEmpty::take((2, 20, 200)), 98);
			assert_eq!(A::contains_key((2, 20, 200)), false);
			assert_eq!(A::try_get((2, 20, 200)), Err(()));

			B::insert((2, 20, 200), 10);
			assert_eq!(
				A::migrate_keys(
					(2, 20, 200),
					(
						Box::new(|key| Blake2_256::hash(key).to_vec()),
						Box::new(|key| Blake2_256::hash(key).to_vec()),
						Box::new(|key| Twox128::hash(key).to_vec()),
					),
				),
				Some(10)
			);
			assert_eq!(A::contains_key((2, 20, 200)), true);
			assert_eq!(A::get((2, 20, 200)), Some(10));

			A::insert((3, 30, 300), 10);
			A::insert((4, 40, 400), 10);
			A::remove_all();
			assert_eq!(A::contains_key((3, 30, 300)), false);
			assert_eq!(A::contains_key((4, 40, 400)), false);

			A::insert((3, 30, 300), 10);
			A::insert((4, 40, 400), 10);
			assert_eq!(A::iter_values().collect::<Vec<_>>(), vec![10, 10]);

			C::insert((3, 30, 300), 10);
			C::insert((4, 40, 400), 10);
			A::translate_values::<u8, _>(|v| Some((v * 2).into()));
			assert_eq!(
				A::iter().collect::<Vec<_>>(),
				vec![((4, 40, 400), 20), ((3, 30, 300), 20)]
			);

			A::insert((3, 30, 300), 10);
			A::insert((4, 40, 400), 10);
			assert_eq!(
				A::iter().collect::<Vec<_>>(),
				vec![((4, 40, 400), 10), ((3, 30, 300), 10)]
			);
			assert_eq!(
				A::drain().collect::<Vec<_>>(),
				vec![((4, 40, 400), 10), ((3, 30, 300), 10)]
			);
			assert_eq!(A::iter().collect::<Vec<_>>(), vec![]);

			C::insert((3, 30, 300), 10);
			C::insert((4, 40, 400), 10);
			A::translate::<u8, _>(|(k1, k2, k3), v| {
				Some((k1 * k2 as u16 * v as u16 / k3 as u16).into())
			});
			assert_eq!(
				A::iter().collect::<Vec<_>>(),
				vec![((4, 40, 400), 4), ((3, 30, 300), 3)]
			);

			assert_eq!(A::MODIFIER, StorageEntryModifier::Optional);
			assert_eq!(
				AValueQueryWithAnOnEmpty::MODIFIER,
				StorageEntryModifier::Default
			);
			assert_eq!(A::NAME, "foo");
			assert_eq!(
				AValueQueryWithAnOnEmpty::default(),
				98u32.encode()
			);
			assert_eq!(A::default(), Option::<u32>::None.encode());

			WithLen::remove_all();
			assert_eq!(WithLen::decode_len((3, 30, 300)), None);
			WithLen::append((0, 100, 1000), 10);
			assert_eq!(WithLen::decode_len((0, 100, 1000)), Some(1));

			A::insert((3, 30, 300), 11);
			A::insert((3, 30, 301), 12);
			A::insert((4, 40, 400), 13);
			A::insert((4, 40, 401), 14);
			assert_eq!(
				A::iter_prefix_values((3,)).collect::<Vec<_>>(),
				vec![11, 12]
			);
			assert_eq!(
				A::iter_prefix_values((4,)).collect::<Vec<_>>(),
				vec![14, 13]
			);
			assert_eq!(
				A::iter_prefix_values((3, 30)).collect::<Vec<_>>(),
				vec![11, 12]
			);
			assert_eq!(
				A::iter_prefix_values((4, 40)).collect::<Vec<_>>(),
				vec![14, 13]
			);
		});
	}
}<|MERGE_RESOLUTION|>--- conflicted
+++ resolved
@@ -30,11 +30,8 @@
 	traits::{Get, GetDefault, StorageInstance, StorageInfo, MaxEncodedLen},
 };
 use codec::{Decode, Encode, EncodeLike, FullCodec};
-<<<<<<< HEAD
-=======
 use frame_metadata::{DefaultByteGetter, StorageEntryModifier};
 use sp_runtime::SaturatedConversion;
->>>>>>> dcd84639
 use sp_std::prelude::*;
 
 /// A type that allow to store values for an arbitrary number of keys in the form of
@@ -360,24 +357,9 @@
 	}
 }
 
-<<<<<<< HEAD
-impl<Prefix, Key, Value, QueryKind, OnEmpty> StorageEntryMetadata
-for StorageNMap<Prefix, Key, Value, QueryKind, OnEmpty> where
-=======
-/// Part of storage metadata for a storage n map.
-///
-/// NOTE: Generic hashers is supported.
-pub trait StorageNMapMetadata {
-	const MODIFIER: StorageEntryModifier;
-	const NAME: &'static str;
-	const DEFAULT: DefaultByteGetter;
-	const HASHERS: &'static [frame_metadata::StorageHasher];
-}
-
-impl<Prefix, Key, Value, QueryKind, OnEmpty, MaxValues> StorageNMapMetadata
+impl<Prefix, Key, Value, QueryKind, OnEmpty, MaxValues> StorageEntryMetadata
 	for StorageNMap<Prefix, Key, Value, QueryKind, OnEmpty, MaxValues>
 where
->>>>>>> dcd84639
 	Prefix: StorageInstance,
 	Key: super::key::KeyGenerator,
 	Value: FullCodec + scale_info::TypeInfo + 'static,
