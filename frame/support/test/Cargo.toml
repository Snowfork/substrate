[package]
name = "frame-support-test"
version = "3.0.0"
authors = ["Parity Technologies <admin@parity.io>"]
edition = "2018"
license = "Apache-2.0"
publish = false
homepage = "https://substrate.dev"
repository = "https://github.com/paritytech/substrate/"

[package.metadata.docs.rs]
targets = ["x86_64-unknown-linux-gnu"]

[dependencies]
serde = { version = "1.0.126", default-features = false, features = ["derive"] }
codec = { package = "parity-scale-codec", version = "2.0.0", default-features = false, features = ["derive"] }
scale-info = { version = "0.9.0", default-features = false, features = ["derive"] }
sp-arithmetic = { version = "4.0.0-dev", default-features = false, path = "../../../primitives/arithmetic" }
sp-io = { version = "4.0.0-dev", path = "../../../primitives/io", default-features = false }
sp-state-machine = { version = "0.10.0-dev", optional = true, path = "../../../primitives/state-machine" }
frame-support = { version = "4.0.0-dev", default-features = false, path = "../" }
sp-runtime = { version = "4.0.0-dev", default-features = false, path = "../../../primitives/runtime" }
sp-core = { version = "4.0.0-dev", default-features = false, path = "../../../primitives/core" }
sp-std = { version = "4.0.0-dev", default-features = false, path = "../../../primitives/std" }
<<<<<<< HEAD
sp-version = { version = "4.0.0-dev", default-features = false, path = "../../../primitives/version" }
trybuild = "1.0.42"
=======
trybuild = "1.0.43"
>>>>>>> 4b3eac11
pretty_assertions = "0.6.1"
rustversion = "1.0.0"
frame-system = { version = "4.0.0-dev", default-features = false, path = "../../system" }
# The "std" feature for this pallet is never activated on purpose, in order to test construct_runtime error message
test-pallet = { package = "frame-support-test-pallet", default-features = false, path = "pallet" }

[features]
default = ["std"]
std = [
	"serde/std",
	"codec/std",
	"scale-info/std",
	"sp-io/std",
	"frame-support/std",
	"frame-system/std",
	"sp-core/std",
	"sp-std/std",
	"sp-runtime/std",
	"sp-state-machine",
]
try-runtime = ["frame-support/try-runtime"]
# WARNING: CI only execute pallet test with this feature,
# if the feature intended to be used outside, CI and this message need to be updated.
conditional-storage = []<|MERGE_RESOLUTION|>--- conflicted
+++ resolved
@@ -22,12 +22,8 @@
 sp-runtime = { version = "4.0.0-dev", default-features = false, path = "../../../primitives/runtime" }
 sp-core = { version = "4.0.0-dev", default-features = false, path = "../../../primitives/core" }
 sp-std = { version = "4.0.0-dev", default-features = false, path = "../../../primitives/std" }
-<<<<<<< HEAD
 sp-version = { version = "4.0.0-dev", default-features = false, path = "../../../primitives/version" }
-trybuild = "1.0.42"
-=======
 trybuild = "1.0.43"
->>>>>>> 4b3eac11
 pretty_assertions = "0.6.1"
 rustversion = "1.0.0"
 frame-system = { version = "4.0.0-dev", default-features = false, path = "../../system" }
