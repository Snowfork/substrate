--- conflicted
+++ resolved
@@ -34,17 +34,10 @@
 	};
 	let frame_support = &def.frame_support;
 	let frame_system = &def.frame_system;
-<<<<<<< HEAD
-	let type_impl_gen = &def.type_impl_scale_info_bounded_generics(def.call.attr_span);
-	let type_decl_bounded_gen = &def.type_decl_bounded_generics(def.call.attr_span);
-	let type_use_gen = &def.type_use_generics(def.call.attr_span);
-	let call_ident = syn::Ident::new("Call", def.call.attr_span);
-=======
-	let type_impl_gen = &def.type_impl_generics(span);
+	let type_impl_gen = &def.type_impl_scale_info_bounded_generics(span);
 	let type_decl_bounded_gen = &def.type_decl_bounded_generics(span);
 	let type_use_gen = &def.type_use_generics(span);
 	let call_ident = syn::Ident::new("Call", span);
->>>>>>> 309d008c
 	let pallet_ident = &def.pallet_struct.pallet;
 
 	let fn_name = methods.iter().map(|method| &method.name).collect::<Vec<_>>();
@@ -73,11 +66,7 @@
 			.collect::<Vec<_>>()
 	});
 
-<<<<<<< HEAD
-	let args_meta_type = def.call.methods.iter().map(|method| {
-=======
 	let args_metadata_type = methods.iter().map(|method| {
->>>>>>> 309d008c
 		method.args.iter()
 			.map(|(is_compact, _, type_)| {
 				if *is_compact {
