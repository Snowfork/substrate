// This file is part of Substrate.

// Copyright (C) 2019-2021 Parity Technologies (UK) Ltd.
// SPDX-License-Identifier: Apache-2.0

// Licensed under the Apache License, Version 2.0 (the "License");
// you may not use this file except in compliance with the License.
// You may obtain a copy of the License at
//
// 	http://www.apache.org/licenses/LICENSE-2.0
//
// Unless required by applicable law or agreed to in writing, software
// distributed under the License is distributed on an "AS IS" BASIS,
// WITHOUT WARRANTIES OR CONDITIONS OF ANY KIND, either express or implied.
// See the License for the specific language governing permissions and
// limitations under the License.

use frame_support::{assert_noop, assert_ok, assert_storage_noop, dispatch::EncodeLike};
use frame_system::RawOrigin;
use sp_runtime::traits::{BadOrigin, Identity};

use super::{Vesting as VestingStorage, *};
use crate::mock::{Balances, ExtBuilder, System, Test, Vesting};

/// A default existential deposit.
const ED: u64 = 256;

/// Calls vest, and asserts that there is no entry for `account`
/// in the `Vesting` storage item.
fn vest_and_assert_no_vesting<T>(account: u64)
where
	u64: EncodeLike<<T as frame_system::Config>::AccountId>,
	T: pallet::Config,
{
	// Its ok for this to fail because the user may already have no schedules.
	let _result = Vesting::vest(Some(account).into());
	assert!(!<VestingStorage<T>>::contains_key(account));
}

#[test]
fn check_vesting_status() {
<<<<<<< HEAD
	ExtBuilder::default()
		.existential_deposit(ED)
		.build()
		.execute_with(|| {
			let user1_free_balance = Balances::free_balance(&1);
			let user2_free_balance = Balances::free_balance(&2);
			let user12_free_balance = Balances::free_balance(&12);
			assert_eq!(user1_free_balance, ED * 10); // Account 1 has free balance
			assert_eq!(user2_free_balance, ED * 20); // Account 2 has free balance
			assert_eq!(user12_free_balance, ED * 10); // Account 12 has free balance
			let user1_vesting_schedule = VestingInfo::new(
				ED * 5,
				128, // Vesting over 10 blocks
				0,
			);
			let user2_vesting_schedule = VestingInfo::new(
				ED * 20,
				ED, // Vesting over 20 blocks
				10,
			);
			let user12_vesting_schedule = VestingInfo::new(
				ED * 5,
				64, // Vesting over 20 blocks
				10,
			);
			assert_eq!(Vesting::vesting(&1).unwrap(), vec![user1_vesting_schedule]); // Account 1 has a vesting schedule
			assert_eq!(Vesting::vesting(&2).unwrap(), vec![user2_vesting_schedule]); // Account 2 has a vesting schedule
			assert_eq!(Vesting::vesting(&12).unwrap(), vec![user12_vesting_schedule]); // Account 12 has a vesting schedule

			// Account 1 has only 128 units vested from their illiquid ED * 5 units at block 1
			assert_eq!(Vesting::vesting_balance(&1), Some(128 * 9));
			// Account 2 has their full balance locked
			assert_eq!(Vesting::vesting_balance(&2), Some(user2_free_balance));
			// Account 12 has only their illiquid funds locked
			assert_eq!(Vesting::vesting_balance(&12), Some(user12_free_balance - ED * 5));

			System::set_block_number(10);
			assert_eq!(System::block_number(), 10);

			// Account 1 has fully vested by block 10
			assert_eq!(Vesting::vesting_balance(&1), Some(0));
			// Account 2 has started vesting by block 10
			assert_eq!(Vesting::vesting_balance(&2), Some(user2_free_balance));
			// Account 12 has started vesting by block 10
			assert_eq!(Vesting::vesting_balance(&12), Some(user12_free_balance - ED * 5));

			System::set_block_number(30);
			assert_eq!(System::block_number(), 30);

			assert_eq!(Vesting::vesting_balance(&1), Some(0)); // Account 1 is still fully vested, and not negative
			assert_eq!(Vesting::vesting_balance(&2), Some(0)); // Account 2 has fully vested by block 30
			assert_eq!(Vesting::vesting_balance(&12), Some(0)); // Account 2 has fully vested by block 30

			// Once we unlock the funds, they are removed from storage.
			vest_and_assert_no_vesting::<Test>(1);
			vest_and_assert_no_vesting::<Test>(2);
			vest_and_assert_no_vesting::<Test>(12);
		});
=======
	ExtBuilder::default().existential_deposit(256).build().execute_with(|| {
		let user1_free_balance = Balances::free_balance(&1);
		let user2_free_balance = Balances::free_balance(&2);
		let user12_free_balance = Balances::free_balance(&12);
		assert_eq!(user1_free_balance, 256 * 10); // Account 1 has free balance
		assert_eq!(user2_free_balance, 256 * 20); // Account 2 has free balance
		assert_eq!(user12_free_balance, 256 * 10); // Account 12 has free balance
		let user1_vesting_schedule = VestingInfo {
			locked: 256 * 5,
			per_block: 128, // Vesting over 10 blocks
			starting_block: 0,
		};
		let user2_vesting_schedule = VestingInfo {
			locked: 256 * 20,
			per_block: 256, // Vesting over 20 blocks
			starting_block: 10,
		};
		let user12_vesting_schedule = VestingInfo {
			locked: 256 * 5,
			per_block: 64, // Vesting over 20 blocks
			starting_block: 10,
		};
		assert_eq!(Vesting::vesting(&1), Some(user1_vesting_schedule)); // Account 1 has a vesting schedule
		assert_eq!(Vesting::vesting(&2), Some(user2_vesting_schedule)); // Account 2 has a vesting schedule
		assert_eq!(Vesting::vesting(&12), Some(user12_vesting_schedule)); // Account 12 has a vesting schedule

		// Account 1 has only 128 units vested from their illiquid 256 * 5 units at block 1
		assert_eq!(Vesting::vesting_balance(&1), Some(128 * 9));
		// Account 2 has their full balance locked
		assert_eq!(Vesting::vesting_balance(&2), Some(user2_free_balance));
		// Account 12 has only their illiquid funds locked
		assert_eq!(Vesting::vesting_balance(&12), Some(user12_free_balance - 256 * 5));

		System::set_block_number(10);
		assert_eq!(System::block_number(), 10);

		// Account 1 has fully vested by block 10
		assert_eq!(Vesting::vesting_balance(&1), Some(0));
		// Account 2 has started vesting by block 10
		assert_eq!(Vesting::vesting_balance(&2), Some(user2_free_balance));
		// Account 12 has started vesting by block 10
		assert_eq!(Vesting::vesting_balance(&12), Some(user12_free_balance - 256 * 5));

		System::set_block_number(30);
		assert_eq!(System::block_number(), 30);

		assert_eq!(Vesting::vesting_balance(&1), Some(0)); // Account 1 is still fully vested, and not negative
		assert_eq!(Vesting::vesting_balance(&2), Some(0)); // Account 2 has fully vested by block 30
		assert_eq!(Vesting::vesting_balance(&12), Some(0)); // Account 2 has fully vested by block 30
	});
>>>>>>> 1d5abf01
}

#[test]
fn check_vesting_status_for_multi_schedule_account() {
	ExtBuilder::default().existential_deposit(ED).build().execute_with(|| {
		assert_eq!(System::block_number(), 1);
		let sched0 = VestingInfo::new(
			ED * 20,
			ED, // Vesting over 20 blocks
			10,
		);
		// Account 2 already has a vesting schedule.
		assert_eq!(Vesting::vesting(&2).unwrap(), vec![sched0]);

		// Account 2's free balance is from sched0.
		let free_balance = Balances::free_balance(&2);
		assert_eq!(free_balance, ED * (20));
		assert_eq!(Vesting::vesting_balance(&2), Some(free_balance));

		// Add a 2nd schedule that is already unlocking by block #1.
		let sched1 = VestingInfo::new(
			ED * 10,
			ED, // Vesting over 10 blocks
			0,
		);
		assert_ok!(Vesting::vested_transfer(Some(4).into(), 2, sched1));
		// Free balance is equal to the two existing schedules total amount.
		let free_balance = Balances::free_balance(&2);
		assert_eq!(free_balance, ED * (10 + 20));
		// The most recently added schedule exists.
		assert_eq!(Vesting::vesting(&2).unwrap(), vec![sched0, sched1]);
		// sched1 has free funds at block #1, but nothing else.
		assert_eq!(Vesting::vesting_balance(&2), Some(free_balance - sched1.per_block()));

		// Add a 3rd schedule.
		let sched2 = VestingInfo::new(
			ED * 30,
			ED, // Vesting over 30 blocks
			5,
		);
		assert_ok!(Vesting::vested_transfer(Some(4).into(), 2, sched2));

		System::set_block_number(9);
		// Free balance is equal to the 3 existing schedules total amount.
		let free_balance = Balances::free_balance(&2);
		assert_eq!(free_balance, ED * (10 + 20 + 30));
		// sched1 and sched2 are freeing funds at block #9.
		assert_eq!(
			Vesting::vesting_balance(&2),
			Some(free_balance - sched1.per_block() * 9 - sched2.per_block() * 4)
		);

		System::set_block_number(20);
		// At block #20 sched1 is fully unlocked while sched2 and sched0 are partially unlocked.
		assert_eq!(
			Vesting::vesting_balance(&2),
			Some(
				free_balance - sched1.locked() - sched2.per_block() * 15 - sched0.per_block() * 10
			)
		);

		System::set_block_number(30);
		// At block #30 sched0 and sched1 are fully unlocked while sched2 is partially unlocked.
		assert_eq!(
			Vesting::vesting_balance(&2),
			Some(free_balance - sched1.locked() - sched2.per_block() * 25 - sched0.locked())
		);

		// At block #35 sched2 fully unlocks and thus all schedules funds are unlocked.
		System::set_block_number(35);
		assert_eq!(Vesting::vesting_balance(&2), Some(0));
		// Since we have not called any extrinsics that would unlock funds the schedules
		// are still in storage,
		assert_eq!(Vesting::vesting(&2).unwrap(), vec![sched0, sched1, sched2]);
		// but once we unlock the funds, they are removed from storage.
		vest_and_assert_no_vesting::<Test>(2);
	});
}

#[test]
fn unvested_balance_should_not_transfer() {
	ExtBuilder::default().existential_deposit(10).build().execute_with(|| {
		let user1_free_balance = Balances::free_balance(&1);
		assert_eq!(user1_free_balance, 100); // Account 1 has free balance
									 // Account 1 has only 5 units vested at block 1 (plus 50 unvested)
		assert_eq!(Vesting::vesting_balance(&1), Some(45));
		assert_noop!(
			Balances::transfer(Some(1).into(), 2, 56),
			pallet_balances::Error::<Test, _>::LiquidityRestrictions,
		); // Account 1 cannot send more than vested amount
	});
}

#[test]
fn vested_balance_should_transfer() {
	ExtBuilder::default().existential_deposit(10).build().execute_with(|| {
		let user1_free_balance = Balances::free_balance(&1);
		assert_eq!(user1_free_balance, 100); // Account 1 has free balance
									 // Account 1 has only 5 units vested at block 1 (plus 50 unvested)
		assert_eq!(Vesting::vesting_balance(&1), Some(45));
		assert_ok!(Vesting::vest(Some(1).into()));
		assert_ok!(Balances::transfer(Some(1).into(), 2, 55));
	});
}

#[test]
fn vested_balance_should_transfer_with_multi_sched() {
	ExtBuilder::default().existential_deposit(ED).build().execute_with(|| {
		let sched0 = VestingInfo::new(5 * ED, 128, 0);
		assert_ok!(Vesting::vested_transfer(Some(13).into(), 1, sched0));
		// Total 10*ED locked for all the schedules.
		assert_eq!(Vesting::vesting(&1).unwrap(), vec![sched0, sched0]);

		let user1_free_balance = Balances::free_balance(&1);
		assert_eq!(user1_free_balance, 3840); // Account 1 has free balance

		// Account 1 has only 256 units unlocking at block 1 (plus 1280 already fee).
		assert_eq!(Vesting::vesting_balance(&1), Some(2304));
		assert_ok!(Vesting::vest(Some(1).into()));
		assert_ok!(Balances::transfer(Some(1).into(), 2, 1536));
	});
}

#[test]
fn non_vested_cannot_vest() {
	ExtBuilder::default().existential_deposit(ED).build().execute_with(|| {
		assert!(!<VestingStorage<Test>>::contains_key(4));
		assert_noop!(Vesting::vest(Some(4).into()), Error::<Test>::NotVesting);
	});
}

#[test]
fn vested_balance_should_transfer_using_vest_other() {
	ExtBuilder::default().existential_deposit(10).build().execute_with(|| {
		let user1_free_balance = Balances::free_balance(&1);
		assert_eq!(user1_free_balance, 100); // Account 1 has free balance
									 // Account 1 has only 5 units vested at block 1 (plus 50 unvested)
		assert_eq!(Vesting::vesting_balance(&1), Some(45));
		assert_ok!(Vesting::vest_other(Some(2).into(), 1));
		assert_ok!(Balances::transfer(Some(1).into(), 2, 55));
	});
}

#[test]
fn vested_balance_should_transfer_using_vest_other_with_multi_sched() {
	ExtBuilder::default()
		.existential_deposit(ED)
		.build()
		.execute_with(|| {
			let sched0 = VestingInfo::new(5*ED, 128, 0);
			assert_ok!(Vesting::vested_transfer(Some(13).into(), 1, sched0));
			// Total of 10*ED of locked for all the schedules.
			assert_eq!(Vesting::vesting(&1).unwrap(), vec![sched0, sched0]);

			let user1_free_balance = Balances::free_balance(&1);
			assert_eq!(user1_free_balance, 3840); // Account 1 has free balance

			// Account 1 has only 256 units unlocking at block 1 (plus 1280 already free).
			assert_eq!(Vesting::vesting_balance(&1), Some(2304));
			assert_ok!(Vesting::vest_other(Some(2).into(), 1));
			assert_ok!(Balances::transfer(Some(1).into(), 2, 1536));
		});
}

#[test]
fn non_vested_cannot_vest_other() {
	ExtBuilder::default().existential_deposit(ED).build().execute_with(|| {
		assert!(!<VestingStorage<Test>>::contains_key(4));
		assert_noop!(Vesting::vest_other(Some(3).into(), 4), Error::<Test>::NotVesting);
	});
}

#[test]
fn extra_balance_should_transfer() {
	ExtBuilder::default().existential_deposit(10).build().execute_with(|| {
		assert_ok!(Balances::transfer(Some(3).into(), 1, 100));
		assert_ok!(Balances::transfer(Some(3).into(), 2, 100));

		let user1_free_balance = Balances::free_balance(&1);
		assert_eq!(user1_free_balance, 200); // Account 1 has 100 more free balance than normal

		let user2_free_balance = Balances::free_balance(&2);
		assert_eq!(user2_free_balance, 300); // Account 2 has 100 more free balance than normal

		// Account 1 has only 5 units vested at block 1 (plus 150 unvested)
		assert_eq!(Vesting::vesting_balance(&1), Some(45));
		assert_ok!(Vesting::vest(Some(1).into()));
		assert_ok!(Balances::transfer(Some(1).into(), 3, 155)); // Account 1 can send extra units gained

		// Account 2 has no units vested at block 1, but gained 100
		assert_eq!(Vesting::vesting_balance(&2), Some(200));
		assert_ok!(Vesting::vest(Some(2).into()));
		assert_ok!(Balances::transfer(Some(2).into(), 3, 100)); // Account 2 can send extra units gained
	});
}

#[test]
fn liquid_funds_should_transfer_with_delayed_vesting() {
<<<<<<< HEAD
	ExtBuilder::default()
		.existential_deposit(256)
		.build()
		.execute_with(|| {
			let user12_free_balance = Balances::free_balance(&12);

			assert_eq!(user12_free_balance, 2560); // Account 12 has free balance
			// Account 12 has liquid funds
			assert_eq!(Vesting::vesting_balance(&12), Some(user12_free_balance - 256 * 5));

			// Account 12 has delayed vesting
			let user12_vesting_schedule = VestingInfo::new(
				256 * 5,
				64, // Vesting over 20 blocks
				10,
			);
			assert_eq!(Vesting::vesting(&12).unwrap(), vec![user12_vesting_schedule]);

			// Account 12 can still send liquid funds
			assert_ok!(Balances::transfer(Some(12).into(), 3, 256 * 5));
		});
=======
	ExtBuilder::default().existential_deposit(256).build().execute_with(|| {
		let user12_free_balance = Balances::free_balance(&12);

		assert_eq!(user12_free_balance, 2560); // Account 12 has free balance
									   // Account 12 has liquid funds
		assert_eq!(Vesting::vesting_balance(&12), Some(user12_free_balance - 256 * 5));

		// Account 12 has delayed vesting
		let user12_vesting_schedule = VestingInfo {
			locked: 256 * 5,
			per_block: 64, // Vesting over 20 blocks
			starting_block: 10,
		};
		assert_eq!(Vesting::vesting(&12), Some(user12_vesting_schedule));

		// Account 12 can still send liquid funds
		assert_ok!(Balances::transfer(Some(12).into(), 3, 256 * 5));
	});
>>>>>>> 1d5abf01
}

#[test]
fn vested_transfer_works() {
<<<<<<< HEAD
	ExtBuilder::default()
		.existential_deposit(256)
		.build()
		.execute_with(|| {
			let user3_free_balance = Balances::free_balance(&3);
			let user4_free_balance = Balances::free_balance(&4);
			assert_eq!(user3_free_balance, 256 * 30);
			assert_eq!(user4_free_balance, 256 * 40);
			// Account 4 should not have any vesting yet.
			assert_eq!(Vesting::vesting(&4), None);
			// Make the schedule for the new transfer.
			let new_vesting_schedule = VestingInfo::new(
				256 * 5,
				64, // Vesting over 20 blocks
				10,
			);
			assert_ok!(Vesting::vested_transfer(Some(3).into(), 4, new_vesting_schedule));
			// Now account 4 should have vesting.
			assert_eq!(Vesting::vesting(&4).unwrap(), vec![new_vesting_schedule]);
			// Ensure the transfer happened correctly.
			let user3_free_balance_updated = Balances::free_balance(&3);
			assert_eq!(user3_free_balance_updated, 256 * 25);
			let user4_free_balance_updated = Balances::free_balance(&4);
			assert_eq!(user4_free_balance_updated, 256 * 45);
			// Account 4 has 5 * 256 locked.
			assert_eq!(Vesting::vesting_balance(&4), Some(256 * 5));

			System::set_block_number(20);
			assert_eq!(System::block_number(), 20);

			// Account 4 has 5 * 64 units vested by block 20.
			assert_eq!(Vesting::vesting_balance(&4), Some(10 * 64));

			System::set_block_number(30);
			assert_eq!(System::block_number(), 30);

			// Account 4 has fully vested,
			assert_eq!(Vesting::vesting_balance(&4), Some(0));
			// and after unlocking its schedules are removed from storage.
			vest_and_assert_no_vesting::<Test>(4);
		});
=======
	ExtBuilder::default().existential_deposit(256).build().execute_with(|| {
		let user3_free_balance = Balances::free_balance(&3);
		let user4_free_balance = Balances::free_balance(&4);
		assert_eq!(user3_free_balance, 256 * 30);
		assert_eq!(user4_free_balance, 256 * 40);
		// Account 4 should not have any vesting yet.
		assert_eq!(Vesting::vesting(&4), None);
		// Make the schedule for the new transfer.
		let new_vesting_schedule = VestingInfo {
			locked: 256 * 5,
			per_block: 64, // Vesting over 20 blocks
			starting_block: 10,
		};
		assert_ok!(Vesting::vested_transfer(Some(3).into(), 4, new_vesting_schedule));
		// Now account 4 should have vesting.
		assert_eq!(Vesting::vesting(&4), Some(new_vesting_schedule));
		// Ensure the transfer happened correctly.
		let user3_free_balance_updated = Balances::free_balance(&3);
		assert_eq!(user3_free_balance_updated, 256 * 25);
		let user4_free_balance_updated = Balances::free_balance(&4);
		assert_eq!(user4_free_balance_updated, 256 * 45);
		// Account 4 has 5 * 256 locked.
		assert_eq!(Vesting::vesting_balance(&4), Some(256 * 5));

		System::set_block_number(20);
		assert_eq!(System::block_number(), 20);

		// Account 4 has 5 * 64 units vested by block 20.
		assert_eq!(Vesting::vesting_balance(&4), Some(10 * 64));

		System::set_block_number(30);
		assert_eq!(System::block_number(), 30);

		// Account 4 has fully vested.
		assert_eq!(Vesting::vesting_balance(&4), Some(0));
	});
>>>>>>> 1d5abf01
}

#[test]
fn vested_transfer_correctly_fails() {
<<<<<<< HEAD
	ExtBuilder::default()
		.existential_deposit(ED)
		.build()
		.execute_with(|| {
			let user2_free_balance = Balances::free_balance(&2);
			let user4_free_balance = Balances::free_balance(&4);
			assert_eq!(user2_free_balance, ED * 20);
			assert_eq!(user4_free_balance, ED * 40);

			// Account 2 should already have a vesting schedule.
			let user2_vesting_schedule = VestingInfo::new(
				ED * 20,
				ED, // Vesting over 20 blocks
				10,
			);
			assert_eq!(Vesting::vesting(&2).unwrap(), vec![user2_vesting_schedule]);

			// Fails due to too low transfer amount.
			let new_vesting_schedule_too_low =
				VestingInfo::new(<Test as Config>::MinVestedTransfer::get() - 1, 64, 10);
			assert_noop!(
				Vesting::vested_transfer(Some(3).into(), 4, new_vesting_schedule_too_low),
				Error::<Test>::AmountLow,
			);

			// `per_block` is 0, which would result in a schedule with infinite duration.
			let schedule_per_block_0 = VestingInfo::new(<Test as Config>::MinVestedTransfer::get(), 0, 10);
			assert_noop!(
				Vesting::vested_transfer(Some(13).into(), 4, schedule_per_block_0),
				Error::<Test>::InvalidScheduleParams,
			);

			// `locked` is 0.
			let schedule_locked_0 = VestingInfo::new(0, 1, 10);
			assert_noop!(
				Vesting::vested_transfer(Some(3).into(), 4, schedule_locked_0),
				Error::<Test>::AmountLow,
			);

			// Free balance has not changed.
			assert_eq!(user2_free_balance, Balances::free_balance(&2));
			assert_eq!(user4_free_balance, Balances::free_balance(&4));
			// Account 4 has no schedules.
			vest_and_assert_no_vesting::<Test>(4);

		});
=======
	ExtBuilder::default().existential_deposit(256).build().execute_with(|| {
		let user2_free_balance = Balances::free_balance(&2);
		let user4_free_balance = Balances::free_balance(&4);
		assert_eq!(user2_free_balance, 256 * 20);
		assert_eq!(user4_free_balance, 256 * 40);
		// Account 2 should already have a vesting schedule.
		let user2_vesting_schedule = VestingInfo {
			locked: 256 * 20,
			per_block: 256, // Vesting over 20 blocks
			starting_block: 10,
		};
		assert_eq!(Vesting::vesting(&2), Some(user2_vesting_schedule));

		// The vesting schedule we will try to create, fails due to pre-existence of schedule.
		let new_vesting_schedule = VestingInfo {
			locked: 256 * 5,
			per_block: 64, // Vesting over 20 blocks
			starting_block: 10,
		};
		assert_noop!(
			Vesting::vested_transfer(Some(4).into(), 2, new_vesting_schedule),
			Error::<Test>::ExistingVestingSchedule,
		);

		// Fails due to too low transfer amount.
		let new_vesting_schedule_too_low =
			VestingInfo { locked: 256 * 1, per_block: 64, starting_block: 10 };
		assert_noop!(
			Vesting::vested_transfer(Some(3).into(), 4, new_vesting_schedule_too_low),
			Error::<Test>::AmountLow,
		);

		// Verify no currency transfer happened.
		assert_eq!(user2_free_balance, 256 * 20);
		assert_eq!(user4_free_balance, 256 * 40);
	});
>>>>>>> 1d5abf01
}

#[test]
fn vested_transfer_allows_max_schedules() {
	ExtBuilder::default().existential_deposit(ED).build().execute_with(|| {
		let mut user_4_free_balance = Balances::free_balance(&4);
		let max_schedules = <Test as Config>::MaxVestingSchedules::get();
		let sched = VestingInfo::new(
			<Test as Config>::MinVestedTransfer::get(),
			1, // Vest over 2 * 256 blocks.
			10,
		);

		// Add max amount schedules to user 4.
		for _ in 0 .. max_schedules {
			assert_ok!(Vesting::vested_transfer(Some(13).into(), 4, sched));
		}

		// The schedules count towards vesting balance
		let transferred_amount = <Test as Config>::MinVestedTransfer::get() * max_schedules as u64;
		assert_eq!(Vesting::vesting_balance(&4), Some(transferred_amount));
		// and free balance.
		user_4_free_balance += transferred_amount;
		assert_eq!(Balances::free_balance(&4), user_4_free_balance);

		// Cannot insert a 4th vesting schedule when `MaxVestingSchedules` === 3,
		assert_noop!(
			Vesting::vested_transfer(Some(3).into(), 4, sched),
			Error::<Test>::AtMaxVestingSchedules,
		);
		// so the free balance does not change.
		assert_eq!(Balances::free_balance(&4), user_4_free_balance);

		// Account 4 has fully vested when all the schedules end,
		System::set_block_number(<Test as Config>::MinVestedTransfer::get() + sched.starting_block());
		assert_eq!(Vesting::vesting_balance(&4), Some(0));
		// and after unlocking its schedules are removed from storage.
		vest_and_assert_no_vesting::<Test>(4);
	});
}

#[test]
fn force_vested_transfer_works() {
<<<<<<< HEAD
	ExtBuilder::default()
		.existential_deposit(ED)
		.build()
		.execute_with(|| {
			let user3_free_balance = Balances::free_balance(&3);
			let user4_free_balance = Balances::free_balance(&4);
			assert_eq!(user3_free_balance, ED * 30);
			assert_eq!(user4_free_balance, ED * 40);
			// Account 4 should not have any vesting yet.
			assert_eq!(Vesting::vesting(&4), None);
			// Make the schedule for the new transfer.
			let new_vesting_schedule = VestingInfo::new(
				ED * 5,
				64, // Vesting over 20 blocks
				10,
			);

			assert_noop!(
				Vesting::force_vested_transfer(Some(4).into(), 3, 4, new_vesting_schedule),
				BadOrigin
			);
			assert_ok!(Vesting::force_vested_transfer(
				RawOrigin::Root.into(),
				3,
				4,
				new_vesting_schedule
			));
			// Now account 4 should have vesting.
			assert_eq!(Vesting::vesting(&4).unwrap()[0], new_vesting_schedule);
			assert_eq!(Vesting::vesting(&4).unwrap().len(), 1);
			// Ensure the transfer happened correctly.
			let user3_free_balance_updated = Balances::free_balance(&3);
			assert_eq!(user3_free_balance_updated, ED * 25);
			let user4_free_balance_updated = Balances::free_balance(&4);
			assert_eq!(user4_free_balance_updated, ED * 45);
			// Account 4 has 5 * ED locked.
			assert_eq!(Vesting::vesting_balance(&4), Some(ED * 5));

			System::set_block_number(20);
			assert_eq!(System::block_number(), 20);

			// Account 4 has 5 * 64 units vested by block 20.
			assert_eq!(Vesting::vesting_balance(&4), Some(10 * 64));

			System::set_block_number(30);
			assert_eq!(System::block_number(), 30);

			// Account 4 has fully vested,
			assert_eq!(Vesting::vesting_balance(&4), Some(0));
			// and after unlocking its schedules are removed from storage.
			vest_and_assert_no_vesting::<Test>(4);
		});
=======
	ExtBuilder::default().existential_deposit(256).build().execute_with(|| {
		let user3_free_balance = Balances::free_balance(&3);
		let user4_free_balance = Balances::free_balance(&4);
		assert_eq!(user3_free_balance, 256 * 30);
		assert_eq!(user4_free_balance, 256 * 40);
		// Account 4 should not have any vesting yet.
		assert_eq!(Vesting::vesting(&4), None);
		// Make the schedule for the new transfer.
		let new_vesting_schedule = VestingInfo {
			locked: 256 * 5,
			per_block: 64, // Vesting over 20 blocks
			starting_block: 10,
		};
		assert_noop!(
			Vesting::force_vested_transfer(Some(4).into(), 3, 4, new_vesting_schedule),
			BadOrigin
		);
		assert_ok!(Vesting::force_vested_transfer(
			RawOrigin::Root.into(),
			3,
			4,
			new_vesting_schedule
		));
		// Now account 4 should have vesting.
		assert_eq!(Vesting::vesting(&4), Some(new_vesting_schedule));
		// Ensure the transfer happened correctly.
		let user3_free_balance_updated = Balances::free_balance(&3);
		assert_eq!(user3_free_balance_updated, 256 * 25);
		let user4_free_balance_updated = Balances::free_balance(&4);
		assert_eq!(user4_free_balance_updated, 256 * 45);
		// Account 4 has 5 * 256 locked.
		assert_eq!(Vesting::vesting_balance(&4), Some(256 * 5));

		System::set_block_number(20);
		assert_eq!(System::block_number(), 20);

		// Account 4 has 5 * 64 units vested by block 20.
		assert_eq!(Vesting::vesting_balance(&4), Some(10 * 64));

		System::set_block_number(30);
		assert_eq!(System::block_number(), 30);

		// Account 4 has fully vested.
		assert_eq!(Vesting::vesting_balance(&4), Some(0));
	});
>>>>>>> 1d5abf01
}

#[test]
fn force_vested_transfer_correctly_fails() {
<<<<<<< HEAD
	ExtBuilder::default()
		.existential_deposit(ED)
		.build()
		.execute_with(|| {
			let user2_free_balance = Balances::free_balance(&2);
			let user4_free_balance = Balances::free_balance(&4);
			assert_eq!(user2_free_balance, ED * 20);
			assert_eq!(user4_free_balance, ED * 40);
			// Account 2 should already have a vesting schedule.
			let user2_vesting_schedule = VestingInfo::new(
				ED * 20,
				ED, // Vesting over 20 blocks
				10,
			);
			assert_eq!(Vesting::vesting(&2).unwrap(), vec![user2_vesting_schedule]);

			// Too low transfer amount.
			let new_vesting_schedule_too_low =
					VestingInfo::new(<Test as Config>::MinVestedTransfer::get() - 1, 64, 10);
			assert_noop!(
				Vesting::force_vested_transfer(
					RawOrigin::Root.into(),
					3,
					4,
					new_vesting_schedule_too_low
				),
				Error::<Test>::AmountLow,
			);

			// `per_block` is 0.
			let schedule_per_block_0 =
				VestingInfo::new(<Test as Config>::MinVestedTransfer::get(), 0, 10);
			assert_noop!(
				Vesting::force_vested_transfer(RawOrigin::Root.into(), 13, 4, schedule_per_block_0),
				Error::<Test>::InvalidScheduleParams,
			);

			// `locked` is 0.
			let schedule_locked_0 = VestingInfo::new(0, 1, 10);
			assert_noop!(
				Vesting::force_vested_transfer(RawOrigin::Root.into(), 3, 4, schedule_locked_0),
				Error::<Test>::AmountLow,
			);

			// Verify no currency transfer happened.
			assert_eq!(user2_free_balance, Balances::free_balance(&2));
			assert_eq!(user4_free_balance, Balances::free_balance(&4));
			// Account 4 has no schedules.
			vest_and_assert_no_vesting::<Test>(4);
		});
}

#[test]
fn force_vested_transfer_allows_max_schedules() {
	ExtBuilder::default().existential_deposit(ED).build().execute_with(|| {
		let mut user_4_free_balance = Balances::free_balance(&4);
		let max_schedules = <Test as Config>::MaxVestingSchedules::get();
		let sched = VestingInfo::new(
			<Test as Config>::MinVestedTransfer::get(),
			1, // Vest over 2 * 256 blocks.
			10,
		);

		// Add max amount schedules to user 4.
		for _ in 0 .. max_schedules {
			assert_ok!(Vesting::force_vested_transfer(RawOrigin::Root.into(), 13, 4, sched));
		}

		// The schedules count towards vesting balance.
		let transferred_amount = <Test as Config>::MinVestedTransfer::get() * max_schedules as u64;
		assert_eq!(Vesting::vesting_balance(&4), Some(transferred_amount));
		// and free balance.
		user_4_free_balance += transferred_amount;
		assert_eq!(Balances::free_balance(&4), user_4_free_balance);

		// Cannot insert a 4th vesting schedule when `MaxVestingSchedules` === 3
		assert_noop!(
			Vesting::force_vested_transfer(RawOrigin::Root.into(), 3, 4, sched),
			Error::<Test>::AtMaxVestingSchedules,
		);
		// so the free balance does not change.
		assert_eq!(Balances::free_balance(&4), user_4_free_balance);

		// Account 4 has fully vested when all the schedules end,
		System::set_block_number(<Test as Config>::MinVestedTransfer::get() + 10);
		assert_eq!(Vesting::vesting_balance(&4), Some(0));
		// and after unlocking its schedules are removed from storage.
		vest_and_assert_no_vesting::<Test>(4);
	});
}

#[test]
fn merge_schedules_that_have_not_started() {
	ExtBuilder::default().existential_deposit(ED).build().execute_with(|| {
		// Account 2 should already have a vesting schedule.
		let sched0 = VestingInfo::new(
			ED * 20,
			ED, // Vest over 20 blocks.
			10,
		);
		assert_eq!(Vesting::vesting(&2).unwrap(), vec![sched0]);
		assert_eq!(Balances::usable_balance(&2), 0);

		// Add a schedule that is identical to the one that already exists.
		assert_ok!(Vesting::vested_transfer(Some(3).into(), 2, sched0));
		assert_eq!(Vesting::vesting(&2).unwrap(), vec![sched0, sched0]);
		assert_eq!(Balances::usable_balance(&2), 0);
		assert_ok!(Vesting::merge_schedules(Some(2).into(), 0, 1));

		// Since we merged identical schedules, the new schedule finishes at the same
		// time as the original, just with double the amount.
		let sched1 = VestingInfo::new(
			sched0.locked() * 2,
			sched0.per_block() * 2,
			10, // Starts at the block the schedules are merged/
		);
		assert_eq!(Vesting::vesting(&2).unwrap(), vec![sched1]);

		assert_eq!(Balances::usable_balance(&2), 0);
	});
}

#[test]
fn merge_ongoing_schedules() {
	// Merging two schedules that have started will vest both before merging.
	ExtBuilder::default().existential_deposit(ED).build().execute_with(|| {
		// Account 2 should already have a vesting schedule.
		let sched0 = VestingInfo::new(
			ED * 20,
			ED, // Vest over 20 blocks.
			10,
		);
		assert_eq!(Vesting::vesting(&2).unwrap(), vec![sched0]);

		let sched1 = VestingInfo::new(
			ED * 10,
			ED,                          // Vest over 10 blocks.
			sched0.starting_block() + 5, // Start at block 15.
		);
		assert_ok!(Vesting::vested_transfer(Some(4).into(), 2, sched1));
		assert_eq!(Vesting::vesting(&2).unwrap(), vec![sched0, sched1]);

		// Got to half way through the second schedule where both schedules are actively vesting.
		let cur_block = 20;
		System::set_block_number(cur_block);

		// Account 2 has no usable balances prior to the merge because they have not unlocked
		// with `vest` yet.
		assert_eq!(Balances::usable_balance(&2), 0);

		assert_ok!(Vesting::merge_schedules(Some(2).into(), 0, 1));

		// Merging schedules un-vests all pre-existing schedules prior to merging, which is reflected
		// in account 2's updated usable balance.
		let sched0_vested_now = sched0.per_block() * (cur_block - sched0.starting_block());
		let sched1_vested_now = sched1.per_block() * (cur_block - sched1.starting_block());
		assert_eq!(Balances::usable_balance(&2), sched0_vested_now + sched1_vested_now);

		// The locked amount is the sum of what both schedules have locked at the current block.
		let sched2_locked = sched1
			.locked_at::<Identity>(cur_block)
			.saturating_add(sched0.locked_at::<Identity>(cur_block));
		// End block of the new schedule is the greater of either merged schedule.
		let sched2_end = sched1
			.ending_block_as_balance::<Identity>()
			.max(sched0.ending_block_as_balance::<Identity>());
		let sched2_duration = sched2_end - cur_block;
		// Based off the new schedules total locked and its duration, we can calculate the
		// amount to unlock per block.
		let sched2_per_block = sched2_locked / sched2_duration;

		let sched2 = VestingInfo::new(sched2_locked, sched2_per_block, cur_block);
		assert_eq!(Vesting::vesting(&2).unwrap(), vec![sched2]);

		// And just to double check, we assert the new merged schedule we be cleaned up as expected.
		System::set_block_number(30);
		vest_and_assert_no_vesting::<Test>(2);
	});
}

#[test]
fn merging_shifts_other_schedules_index() {
	// Schedules being merged are filtered out, schedules to the right of any merged
	// schedule shift left and the merged schedule is always last.
	ExtBuilder::default().existential_deposit(ED).build().execute_with(|| {
		let sched0 = VestingInfo::new(
			ED * 10,
			ED, // Vesting over 10 blocks.
			10,
		);
		let sched1 = VestingInfo::new(
			ED * 11,
			ED, // Vesting over 11 blocks.
			11,
		);
		let sched2 = VestingInfo::new(
			ED * 12,
			ED, // Vesting over 12 blocks.
			12,
		);

		// Account 3 starts out with no schedules,
		assert_eq!(Vesting::vesting(&3), None);
		// and some usable balance.
		let usable_balance = Balances::usable_balance(&3);
		assert_eq!(usable_balance, 30 * ED);

		let cur_block = 1;
		assert_eq!(System::block_number(), cur_block);

		// Transfer the above 3 schedules to account 3.
		assert_ok!(Vesting::vested_transfer(Some(4).into(), 3, sched0));
		assert_ok!(Vesting::vested_transfer(Some(4).into(), 3, sched1));
		assert_ok!(Vesting::vested_transfer(Some(4).into(), 3, sched2));

		// With no schedules vested or merged they are in the order they are created
		assert_eq!(Vesting::vesting(&3).unwrap(), vec![sched0, sched1, sched2]);
		// and the usable balance has not changed.
		assert_eq!(usable_balance, Balances::usable_balance(&3));

		assert_ok!(Vesting::merge_schedules(Some(3).into(), 0, 2));

		// Create the merged schedule of sched0 & sched2.
		// The merged schedule will have the max possible starting block,
		let sched3_start = sched1.starting_block().max(sched2.starting_block());
		// `locked` equal to the sum of the two schedules locked through the current block,
		let sched3_locked =
			sched2.locked_at::<Identity>(cur_block) + sched0.locked_at::<Identity>(cur_block);
		// and will end at the max possible block.
		let sched3_end = sched2
			.ending_block_as_balance::<Identity>()
			.max(sched0.ending_block_as_balance::<Identity>());
		let sched3_duration = sched3_end - sched3_start;
		let sched3_per_block = sched3_locked / sched3_duration;
		let sched3 = VestingInfo::new(sched3_locked, sched3_per_block, sched3_start);

		// The not touched schedule moves left and the new merged schedule is appended.
		assert_eq!(Vesting::vesting(&3).unwrap(), vec![sched1, sched3]);
		// The usable balance hasn't changed since none of the schedules have started.
		assert_eq!(Balances::usable_balance(&3), usable_balance);
	});
}

#[test]
fn merge_ongoing_and_yet_to_be_started_schedules() {
	// Merge an ongoing schedule that has had `vest` called and a schedule that has not already
	// started.
	ExtBuilder::default().existential_deposit(ED).build().execute_with(|| {
		// Account 2 should already have a vesting schedule.
		let sched0 = VestingInfo::new(
			ED * 20,
			ED, // Vesting over 20 blocks
			10,
		);
		assert_eq!(Vesting::vesting(&2).unwrap(), vec![sched0]);

		// Fast forward to half way through the life of sched1.
		let mut cur_block = (sched0.starting_block() + sched0.ending_block_as_balance::<Identity>()) / 2;
		assert_eq!(cur_block, 20);
		System::set_block_number(cur_block);

		// Prior to vesting there is no usable balance.
		let mut usable_balance = 0;
		assert_eq!(Balances::usable_balance(&2), usable_balance);
		// Vest the current schedules (which is just sched0 now).
		Vesting::vest(Some(2).into()).unwrap();

		// After vesting the usable balance increases by the unlocked amount.
		let sched0_vested_now = sched0.locked() - sched0.locked_at::<Identity>(cur_block);
		usable_balance += sched0_vested_now;
		assert_eq!(Balances::usable_balance(&2), usable_balance);

		// Go forward a block.
		cur_block += 1;
		System::set_block_number(cur_block);

		// And add a schedule that starts after this block, but before sched0 finishes.
		let sched1 = VestingInfo::new(
			ED * 10,
			1, // Vesting over 256 * 10 (2560) blocks
			cur_block + 1,
		);
		assert_ok!(Vesting::vested_transfer(Some(4).into(), 2, sched1));

		// Merge the schedules before sched1 starts.
		assert_ok!(Vesting::merge_schedules(Some(2).into(), 0, 1));
		// After merging, the usable balance only changes by the amount sched0 vested since we
		// last called `vest` (which is just 1 block). The usable balance is not affected by
		// sched1 because it has not started yet.
		usable_balance += sched0.per_block();
		assert_eq!(Balances::usable_balance(&2), usable_balance);

		// The resulting schedule will have the later starting block of the two,
		let sched2_start = sched1.starting_block();
		// `locked` equal to the sum of the two schedules locked through the current block,
		let sched2_locked =
			sched0.locked_at::<Identity>(cur_block) + sched1.locked_at::<Identity>(cur_block);
		// and will end at the max possible block.
		let sched2_end = sched0.ending_block_as_balance::<Identity>()
			.max(sched1.ending_block_as_balance::<Identity>());
		let sched2_duration = sched2_end - sched2_start;
		let sched2_per_block = sched2_locked / sched2_duration;

		let sched2 = VestingInfo::new(sched2_locked, sched2_per_block, sched2_start);
		assert_eq!(Vesting::vesting(&2).unwrap(), vec![sched2]);
	});
}

#[test]
fn merge_finished_and_ongoing_schedules() {
	// If a schedule finishes by the current block we treat the ongoing schedule,
	// without any alterations, as the merged one.
	ExtBuilder::default().existential_deposit(ED).build().execute_with(|| {
		// Account 2 should already have a vesting schedule.
		let sched0 = VestingInfo::new(
			ED * 20,
			ED, // Vesting over 20 blocks.
			10,
		);
		assert_eq!(Vesting::vesting(&2).unwrap(), vec![sched0]);

		let sched1 = VestingInfo::new(
			ED * 40,
			ED, // Vesting over 40 blocks.
			10,
		);
		assert_ok!(Vesting::vested_transfer(Some(4).into(), 2, sched1));

		// Transfer a 3rd schedule, so we can demonstrate how schedule indices change.
		// (We are not merging this schedule.)
		let sched2 = VestingInfo::new(
			ED * 30,
			ED, // Vesting over 30 blocks.
			10,
		);
		assert_ok!(Vesting::vested_transfer(Some(3).into(), 2, sched2));

		// The schedules are in expected order prior to merging.
		assert_eq!(Vesting::vesting(&2).unwrap(), vec![sched0, sched1, sched2]);

		// Fast forward to sched0's end block.
		let cur_block = sched0.ending_block_as_balance::<Identity>();
		System::set_block_number(cur_block);
		assert_eq!(System::block_number(), 30);

		// Prior to `merge_schedules` and with no vest/vest_other called the user has no usable
		// balance.
		assert_eq!(Balances::usable_balance(&2), 0);
		assert_ok!(Vesting::merge_schedules(Some(2).into(), 0, 1));

		// sched2 is now the first, since sched0 & sched1 get filtered out while "merging".
		// sched1 gets treated like the new merged schedule by getting pushed onto back
		// of the vesting schedules vec. Note: sched0 finished at the current block.
		assert_eq!(Vesting::vesting(&2).unwrap(), vec![sched2, sched1]);

		// sched0 has finished, so its funds are fully unlocked.
		let sched0_unlocked_now = sched0.locked();
		// The remaining schedules are ongoing, so their funds are partially unlocked.
		let sched1_unlocked_now = sched1.locked() - sched1.locked_at::<Identity>(cur_block);
		let sched2_unlocked_now = sched2.locked() - sched2.locked_at::<Identity>(cur_block);

		// Since merging also vests all the schedules, the users usable balance after merging
		// includes all pre-existing schedules unlocked through the current block, including
		// schedules not merged.
		assert_eq!(
			Balances::usable_balance(&2),
			sched0_unlocked_now + sched1_unlocked_now + sched2_unlocked_now
		);
	});
}

#[test]
fn merge_finishing_schedules_does_not_create_a_new_one() {
	// If both schedules finish by the current block we don't create new one
	ExtBuilder::default().existential_deposit(ED).build().execute_with(|| {
		// Account 2 should already have a vesting schedule.
		let sched0 = VestingInfo::new(
			ED * 20,
			ED, // 20 block duration.
			10,
		);
		assert_eq!(Vesting::vesting(&2).unwrap(), vec![sched0]);

		// Create sched1 and transfer it to account 2.
		let sched1 = VestingInfo::new(
			ED * 30,
			ED, // 30 block duration.
			10,
		);
			assert_ok!(Vesting::vested_transfer(Some(3).into(), 2, sched1));
			assert_eq!(Vesting::vesting(&2).unwrap(), vec![sched0, sched1]);

		let all_scheds_end = sched0.ending_block_as_balance::<Identity>()
			.max(sched1.ending_block_as_balance::<Identity>());

		assert_eq!(all_scheds_end, 40);
		System::set_block_number(all_scheds_end);

		// Prior to merge_schedules and with no vest/vest_other called the user has no usable
		// balance.
		assert_eq!(Balances::usable_balance(&2), 0);

		// Merge schedule 0 and 1.
		assert_ok!(Vesting::merge_schedules(Some(2).into(), 0, 1));
		// The user no longer has any more vesting schedules because they both ended at the
		// block they where merged,
		assert!(!<VestingStorage<Test>>::contains_key(&2));
		// and their usable balance has increased by the total amount locked in the merged
		// schedules.
		assert_eq!(Balances::usable_balance(&2), sched0.locked() + sched1.locked());
	});
}

#[test]
fn merge_finished_and_yet_to_be_started_schedules() {
	ExtBuilder::default().existential_deposit(ED).build().execute_with(|| {
		// Account 2 should already have a vesting schedule.
		let sched0 = VestingInfo::new(
			ED * 20,
			ED, // 20 block duration.
			10, // Ends at block 30
		);
		assert_eq!(Vesting::vesting(&2).unwrap(), vec![sched0]);

		let sched1 = VestingInfo::new(
			ED * 30,
			ED * 2, // 30 block duration.
			35,
		);
		assert_ok!(Vesting::vested_transfer(Some(13).into(), 2, sched1));
		assert_eq!(Vesting::vesting(&2).unwrap(), vec![sched0, sched1]);

		let sched2 = VestingInfo::new(
			ED * 40,
			ED, // 40 block duration.
			30,
		);
		// Add a 3rd schedule to demonstrate how sched1 shifts.
		assert_ok!(Vesting::vested_transfer(Some(13).into(), 2, sched2));
		assert_eq!(Vesting::vesting(&2).unwrap(), vec![sched0, sched1, sched2]);

		System::set_block_number(30);

		// At block 30, sched0 has finished unlocking while sched1 and sched2 are still fully locked,
		assert_eq!(Vesting::vesting_balance(&2), Some(sched1.locked() + sched2.locked()));
		// but since we have not vested usable balance is still 0.
		assert_eq!(Balances::usable_balance(&2), 0);

		// Merge schedule 0 and 1.
		assert_ok!(Vesting::merge_schedules(Some(2).into(), 0, 1));

		// sched0 is removed since it finished, and sched1 is removed and then pushed on the back
		// because it is treated as the merged schedule
		assert_eq!(Vesting::vesting(&2).unwrap(), vec![sched2, sched1]);

		// The usable balance is updated because merging fully unlocked sched0.
		assert_eq!(Balances::usable_balance(&2), sched0.locked());
	});
}

#[test]
fn merge_schedules_throws_proper_errors() {
	ExtBuilder::default().existential_deposit(ED).build().execute_with(|| {
		// Account 2 should already have a vesting schedule.
		let sched0 = VestingInfo::new(
			ED * 20,
			ED, // 20 block duration.
			10,
		);
		assert_eq!(Vesting::vesting(&2).unwrap(), vec![sched0]);

		// Account 2 only has 1 vesting schedule.
		assert_noop!(
			Vesting::merge_schedules(Some(2).into(), 0, 1),
			Error::<Test>::ScheduleIndexOutOfBounds
		);

		// Account 4 has 0 vesting schedules.
		assert_eq!(Vesting::vesting(&4), None);
		assert_noop!(Vesting::merge_schedules(Some(4).into(), 0, 1), Error::<Test>::NotVesting);

		// There are enough schedules to merge but an index is non-existent.
		Vesting::vested_transfer(Some(3).into(), 2, sched0).unwrap();
		assert_eq!(Vesting::vesting(&2).unwrap(), vec![sched0, sched0]);
		assert_noop!(
			Vesting::merge_schedules(Some(2).into(), 0, 2),
			Error::<Test>::ScheduleIndexOutOfBounds
		);

		// It is a storage noop with no errors if the indexes are the same.
		assert_storage_noop!(Vesting::merge_schedules(Some(2).into(), 0, 0).unwrap());
	});
}

#[test]
fn generates_multiple_schedules_from_genesis_config() {
	let vesting_config = vec![
		// 5 * existential deposit locked.
		(1, 0, 10, 5 * ED),
		// 1 * existential deposit locked.
		(2, 10, 20, 19 * ED),
		// 2 * existential deposit locked.
		(2, 10, 20, 18 * ED),
		// 1 * existential deposit locked.
		(12, 10, 20, 9 * ED),
		// 2 * existential deposit locked.
		(12, 10, 20, 8 * ED),
		// 3 * existential deposit locked.
		(12, 10, 20, 7 * ED),
	];
	ExtBuilder::default()
		.existential_deposit(ED)
		.vesting_genesis_config(vesting_config)
		.build()
		.execute_with(|| {
			let user1_sched1 = VestingInfo::new(5 * ED, 128, 0u64);
			assert_eq!(Vesting::vesting(&1).unwrap(), vec![user1_sched1]);

			let user2_sched1 = VestingInfo::new(1 * ED, 12, 10u64);
			let user2_sched2 = VestingInfo::new(2 * ED, 25, 10u64);
			assert_eq!(Vesting::vesting(&2).unwrap(), vec![user2_sched1, user2_sched2]);

			let user12_sched1 = VestingInfo::new(1 * ED, 12, 10u64);
			let user12_sched2 = VestingInfo::new(2 * ED, 25, 10u64);
			let user12_sched3 = VestingInfo::new(3 * ED, 38, 10u64);
			assert_eq!(
				Vesting::vesting(&12).unwrap(),
				vec![user12_sched1, user12_sched2, user12_sched3]
			);
		});
}

#[test]
#[should_panic]
fn multiple_schedules_from_genesis_config_errors() {
	// MaxVestingSchedules is 3, but this config has 4 for account 12 so we panic when building
	// from genesis.
	let vesting_config =
		vec![(12, 10, 20, ED), (12, 10, 20, ED), (12, 10, 20, ED), (12, 10, 20, ED)];
	ExtBuilder::default()
		.existential_deposit(ED)
		.vesting_genesis_config(vesting_config)
		.build();
}

#[test]
fn build_genesis_has_storage_version_v1() {
	ExtBuilder::default().existential_deposit(ED).build().execute_with(|| {
		assert_eq!(StorageVersion::<Test>::get(), Releases::V1);
	});
}

#[test]
fn merge_vesting_handles_per_block_0() {
	ExtBuilder::default().existential_deposit(ED).build().execute_with(|| {
		let sched0 = VestingInfo::new(
			ED, 0, // Vesting over 256 blocks.
			1,
		);
		assert_eq!(
			sched0.ending_block_as_balance::<Identity>(),
			257
		);
		let sched1 = VestingInfo::new(
			ED * 2,
			0, // Vesting over 512 blocks.
			10,
		);
		assert_eq!(sched1.ending_block_as_balance::<Identity>(), 512u64 + 10);

		let merged = VestingInfo::new(764, 1, 10);
		assert_eq!(Vesting::merge_vesting_info(5, sched0, sched1), Some(merged));
	});
}

#[test]
fn vesting_info_validate_works() {
	let min_transfer = <Test as Config>::MinVestedTransfer::get();
	// Does not check for min transfer.
	assert_eq!(VestingInfo::new(min_transfer - 1, 1u64, 10u64).is_valid(), true);

	// `locked` cannot be 0.
	assert_eq!(VestingInfo::new(0, 1u64, 10u64).is_valid(), false);

	// `per_block` cannot be 0.
	assert_eq!(VestingInfo::new(min_transfer + 1, 0u64, 10u64).is_valid(), false);

	// With valid inputs it does not error.
	assert_eq!(VestingInfo::new(min_transfer, 1u64, 10u64).is_valid(), true);
}

#[test]
fn vesting_info_ending_block_as_balance_works() {
	// Treats `per_block` 0 as 1.
	let per_block_0 = VestingInfo::new(256u32, 0u32, 10u32);
	assert_eq!(per_block_0.ending_block_as_balance::<Identity>(), 256 + 10);

	// `per_block >= locked` always results in a schedule ending the block after it starts
	let per_block_gt_locked = VestingInfo::new(256u32, 256 * 2u32, 10u32);
	assert_eq!(
		per_block_gt_locked.ending_block_as_balance::<Identity>(),
		1 + per_block_gt_locked.starting_block()
	);
	let per_block_eq_locked = VestingInfo::new(256u32, 256u32, 10u32);
	assert_eq!(
		per_block_gt_locked.ending_block_as_balance::<Identity>(),
		per_block_eq_locked.ending_block_as_balance::<Identity>()
	);

	// Correctly calcs end if `locked % per_block != 0`. (We need a block to unlock the remainder).
	let imperfect_per_block = VestingInfo::new(256u32, 250u32, 10u32);
	assert_eq!(
		imperfect_per_block.ending_block_as_balance::<Identity>(),
		imperfect_per_block.starting_block() + 2u32,
	);
	assert_eq!(
		imperfect_per_block
			.locked_at::<Identity>(imperfect_per_block.ending_block_as_balance::<Identity>()),
		0
	);
}

#[test]
fn per_block_works() {
	let per_block_0 = VestingInfo::new(256u32, 0u32, 10u32);
	assert_eq!(per_block_0.per_block(), 1u32);
	assert_eq!(per_block_0.raw_per_block(), 0u32);

	let per_block_1 = VestingInfo::new(256u32, 1u32, 10u32);
	assert_eq!(per_block_1.per_block(), 1u32);
	assert_eq!(per_block_1.raw_per_block(), 1u32);
}

// MaxVestingSchedules getter always returns at least 1.
#[test]
fn max_vesting_schedules_getter_works() {
	ExtBuilder::default()
		.existential_deposit(ED)
		.max_vesting_schedules(0)
		.build()
		.execute_with(|| {
			// When MaxVestingSchedules is 0,
			assert_eq!(<Test as Config>::MaxVestingSchedules::get(), 0);
			// MaxVestingSchedulesGetter returns 1.
			assert_eq!(MaxVestingSchedulesGetter::<Test>::get(), 1);
		});

	ExtBuilder::default()
		.existential_deposit(ED)
		.max_vesting_schedules(2)
		.build()
		.execute_with(|| {
			// When MaxVestingSchedules is greater than 0,
			assert_eq!(<Test as Config>::MaxVestingSchedules::get(), 2);
			// MaxVestingSchedulesGetter returns the MaxVestingSchedules' value.
			assert_eq!(MaxVestingSchedulesGetter::<Test>::get(), 2);
		});
}

// MinVestedTransfer getter always returns at least existential deposit.
#[test]
fn min_vested_transfer_getter_works() {
	ExtBuilder::default()
		// Set ED to 10 * 256.
		.existential_deposit(10 * 256)
		.build()
		.execute_with(|| {
			// When MinVestedTransfer is configured below ED,
			assert_eq!(<Test as Config>::MinVestedTransfer::get(), 2 * 256);
			// min_vested_transfer makes sure it is at least ED.
			assert_eq!(Vesting::min_vested_transfer(), 10 * 256);
		});

	ExtBuilder::default()
		// Set ED to 256.
		.existential_deposit(256)
		.build()
		.execute_with(|| {
			// When MinVestedTransfer is greater than ED,
			assert_eq!(<Test as Config>::MinVestedTransfer::get(), 2 * 256);
			// min_vested_transfer does not adjust.
			assert_eq!(Vesting::min_vested_transfer(), <Test as Config>::MinVestedTransfer::get());
		});
=======
	ExtBuilder::default().existential_deposit(256).build().execute_with(|| {
		let user2_free_balance = Balances::free_balance(&2);
		let user4_free_balance = Balances::free_balance(&4);
		assert_eq!(user2_free_balance, 256 * 20);
		assert_eq!(user4_free_balance, 256 * 40);
		// Account 2 should already have a vesting schedule.
		let user2_vesting_schedule = VestingInfo {
			locked: 256 * 20,
			per_block: 256, // Vesting over 20 blocks
			starting_block: 10,
		};
		assert_eq!(Vesting::vesting(&2), Some(user2_vesting_schedule));

		// The vesting schedule we will try to create, fails due to pre-existence of schedule.
		let new_vesting_schedule = VestingInfo {
			locked: 256 * 5,
			per_block: 64, // Vesting over 20 blocks
			starting_block: 10,
		};
		assert_noop!(
			Vesting::force_vested_transfer(RawOrigin::Root.into(), 4, 2, new_vesting_schedule),
			Error::<Test>::ExistingVestingSchedule,
		);

		// Fails due to too low transfer amount.
		let new_vesting_schedule_too_low =
			VestingInfo { locked: 256 * 1, per_block: 64, starting_block: 10 };
		assert_noop!(
			Vesting::force_vested_transfer(
				RawOrigin::Root.into(),
				3,
				4,
				new_vesting_schedule_too_low
			),
			Error::<Test>::AmountLow,
		);

		// Verify no currency transfer happened.
		assert_eq!(user2_free_balance, 256 * 20);
		assert_eq!(user4_free_balance, 256 * 40);
	});
>>>>>>> 1d5abf01
}<|MERGE_RESOLUTION|>--- conflicted
+++ resolved
@@ -39,7 +39,6 @@
 
 #[test]
 fn check_vesting_status() {
-<<<<<<< HEAD
 	ExtBuilder::default()
 		.existential_deposit(ED)
 		.build()
@@ -98,58 +97,6 @@
 			vest_and_assert_no_vesting::<Test>(2);
 			vest_and_assert_no_vesting::<Test>(12);
 		});
-=======
-	ExtBuilder::default().existential_deposit(256).build().execute_with(|| {
-		let user1_free_balance = Balances::free_balance(&1);
-		let user2_free_balance = Balances::free_balance(&2);
-		let user12_free_balance = Balances::free_balance(&12);
-		assert_eq!(user1_free_balance, 256 * 10); // Account 1 has free balance
-		assert_eq!(user2_free_balance, 256 * 20); // Account 2 has free balance
-		assert_eq!(user12_free_balance, 256 * 10); // Account 12 has free balance
-		let user1_vesting_schedule = VestingInfo {
-			locked: 256 * 5,
-			per_block: 128, // Vesting over 10 blocks
-			starting_block: 0,
-		};
-		let user2_vesting_schedule = VestingInfo {
-			locked: 256 * 20,
-			per_block: 256, // Vesting over 20 blocks
-			starting_block: 10,
-		};
-		let user12_vesting_schedule = VestingInfo {
-			locked: 256 * 5,
-			per_block: 64, // Vesting over 20 blocks
-			starting_block: 10,
-		};
-		assert_eq!(Vesting::vesting(&1), Some(user1_vesting_schedule)); // Account 1 has a vesting schedule
-		assert_eq!(Vesting::vesting(&2), Some(user2_vesting_schedule)); // Account 2 has a vesting schedule
-		assert_eq!(Vesting::vesting(&12), Some(user12_vesting_schedule)); // Account 12 has a vesting schedule
-
-		// Account 1 has only 128 units vested from their illiquid 256 * 5 units at block 1
-		assert_eq!(Vesting::vesting_balance(&1), Some(128 * 9));
-		// Account 2 has their full balance locked
-		assert_eq!(Vesting::vesting_balance(&2), Some(user2_free_balance));
-		// Account 12 has only their illiquid funds locked
-		assert_eq!(Vesting::vesting_balance(&12), Some(user12_free_balance - 256 * 5));
-
-		System::set_block_number(10);
-		assert_eq!(System::block_number(), 10);
-
-		// Account 1 has fully vested by block 10
-		assert_eq!(Vesting::vesting_balance(&1), Some(0));
-		// Account 2 has started vesting by block 10
-		assert_eq!(Vesting::vesting_balance(&2), Some(user2_free_balance));
-		// Account 12 has started vesting by block 10
-		assert_eq!(Vesting::vesting_balance(&12), Some(user12_free_balance - 256 * 5));
-
-		System::set_block_number(30);
-		assert_eq!(System::block_number(), 30);
-
-		assert_eq!(Vesting::vesting_balance(&1), Some(0)); // Account 1 is still fully vested, and not negative
-		assert_eq!(Vesting::vesting_balance(&2), Some(0)); // Account 2 has fully vested by block 30
-		assert_eq!(Vesting::vesting_balance(&12), Some(0)); // Account 2 has fully vested by block 30
-	});
->>>>>>> 1d5abf01
 }
 
 #[test]
@@ -348,7 +295,6 @@
 
 #[test]
 fn liquid_funds_should_transfer_with_delayed_vesting() {
-<<<<<<< HEAD
 	ExtBuilder::default()
 		.existential_deposit(256)
 		.build()
@@ -370,31 +316,10 @@
 			// Account 12 can still send liquid funds
 			assert_ok!(Balances::transfer(Some(12).into(), 3, 256 * 5));
 		});
-=======
-	ExtBuilder::default().existential_deposit(256).build().execute_with(|| {
-		let user12_free_balance = Balances::free_balance(&12);
-
-		assert_eq!(user12_free_balance, 2560); // Account 12 has free balance
-									   // Account 12 has liquid funds
-		assert_eq!(Vesting::vesting_balance(&12), Some(user12_free_balance - 256 * 5));
-
-		// Account 12 has delayed vesting
-		let user12_vesting_schedule = VestingInfo {
-			locked: 256 * 5,
-			per_block: 64, // Vesting over 20 blocks
-			starting_block: 10,
-		};
-		assert_eq!(Vesting::vesting(&12), Some(user12_vesting_schedule));
-
-		// Account 12 can still send liquid funds
-		assert_ok!(Balances::transfer(Some(12).into(), 3, 256 * 5));
-	});
->>>>>>> 1d5abf01
 }
 
 #[test]
 fn vested_transfer_works() {
-<<<<<<< HEAD
 	ExtBuilder::default()
 		.existential_deposit(256)
 		.build()
@@ -436,49 +361,10 @@
 			// and after unlocking its schedules are removed from storage.
 			vest_and_assert_no_vesting::<Test>(4);
 		});
-=======
-	ExtBuilder::default().existential_deposit(256).build().execute_with(|| {
-		let user3_free_balance = Balances::free_balance(&3);
-		let user4_free_balance = Balances::free_balance(&4);
-		assert_eq!(user3_free_balance, 256 * 30);
-		assert_eq!(user4_free_balance, 256 * 40);
-		// Account 4 should not have any vesting yet.
-		assert_eq!(Vesting::vesting(&4), None);
-		// Make the schedule for the new transfer.
-		let new_vesting_schedule = VestingInfo {
-			locked: 256 * 5,
-			per_block: 64, // Vesting over 20 blocks
-			starting_block: 10,
-		};
-		assert_ok!(Vesting::vested_transfer(Some(3).into(), 4, new_vesting_schedule));
-		// Now account 4 should have vesting.
-		assert_eq!(Vesting::vesting(&4), Some(new_vesting_schedule));
-		// Ensure the transfer happened correctly.
-		let user3_free_balance_updated = Balances::free_balance(&3);
-		assert_eq!(user3_free_balance_updated, 256 * 25);
-		let user4_free_balance_updated = Balances::free_balance(&4);
-		assert_eq!(user4_free_balance_updated, 256 * 45);
-		// Account 4 has 5 * 256 locked.
-		assert_eq!(Vesting::vesting_balance(&4), Some(256 * 5));
-
-		System::set_block_number(20);
-		assert_eq!(System::block_number(), 20);
-
-		// Account 4 has 5 * 64 units vested by block 20.
-		assert_eq!(Vesting::vesting_balance(&4), Some(10 * 64));
-
-		System::set_block_number(30);
-		assert_eq!(System::block_number(), 30);
-
-		// Account 4 has fully vested.
-		assert_eq!(Vesting::vesting_balance(&4), Some(0));
-	});
->>>>>>> 1d5abf01
 }
 
 #[test]
 fn vested_transfer_correctly_fails() {
-<<<<<<< HEAD
 	ExtBuilder::default()
 		.existential_deposit(ED)
 		.build()
@@ -525,44 +411,6 @@
 			vest_and_assert_no_vesting::<Test>(4);
 
 		});
-=======
-	ExtBuilder::default().existential_deposit(256).build().execute_with(|| {
-		let user2_free_balance = Balances::free_balance(&2);
-		let user4_free_balance = Balances::free_balance(&4);
-		assert_eq!(user2_free_balance, 256 * 20);
-		assert_eq!(user4_free_balance, 256 * 40);
-		// Account 2 should already have a vesting schedule.
-		let user2_vesting_schedule = VestingInfo {
-			locked: 256 * 20,
-			per_block: 256, // Vesting over 20 blocks
-			starting_block: 10,
-		};
-		assert_eq!(Vesting::vesting(&2), Some(user2_vesting_schedule));
-
-		// The vesting schedule we will try to create, fails due to pre-existence of schedule.
-		let new_vesting_schedule = VestingInfo {
-			locked: 256 * 5,
-			per_block: 64, // Vesting over 20 blocks
-			starting_block: 10,
-		};
-		assert_noop!(
-			Vesting::vested_transfer(Some(4).into(), 2, new_vesting_schedule),
-			Error::<Test>::ExistingVestingSchedule,
-		);
-
-		// Fails due to too low transfer amount.
-		let new_vesting_schedule_too_low =
-			VestingInfo { locked: 256 * 1, per_block: 64, starting_block: 10 };
-		assert_noop!(
-			Vesting::vested_transfer(Some(3).into(), 4, new_vesting_schedule_too_low),
-			Error::<Test>::AmountLow,
-		);
-
-		// Verify no currency transfer happened.
-		assert_eq!(user2_free_balance, 256 * 20);
-		assert_eq!(user4_free_balance, 256 * 40);
-	});
->>>>>>> 1d5abf01
 }
 
 #[test]
@@ -606,7 +454,6 @@
 
 #[test]
 fn force_vested_transfer_works() {
-<<<<<<< HEAD
 	ExtBuilder::default()
 		.existential_deposit(ED)
 		.build()
@@ -659,58 +506,10 @@
 			// and after unlocking its schedules are removed from storage.
 			vest_and_assert_no_vesting::<Test>(4);
 		});
-=======
-	ExtBuilder::default().existential_deposit(256).build().execute_with(|| {
-		let user3_free_balance = Balances::free_balance(&3);
-		let user4_free_balance = Balances::free_balance(&4);
-		assert_eq!(user3_free_balance, 256 * 30);
-		assert_eq!(user4_free_balance, 256 * 40);
-		// Account 4 should not have any vesting yet.
-		assert_eq!(Vesting::vesting(&4), None);
-		// Make the schedule for the new transfer.
-		let new_vesting_schedule = VestingInfo {
-			locked: 256 * 5,
-			per_block: 64, // Vesting over 20 blocks
-			starting_block: 10,
-		};
-		assert_noop!(
-			Vesting::force_vested_transfer(Some(4).into(), 3, 4, new_vesting_schedule),
-			BadOrigin
-		);
-		assert_ok!(Vesting::force_vested_transfer(
-			RawOrigin::Root.into(),
-			3,
-			4,
-			new_vesting_schedule
-		));
-		// Now account 4 should have vesting.
-		assert_eq!(Vesting::vesting(&4), Some(new_vesting_schedule));
-		// Ensure the transfer happened correctly.
-		let user3_free_balance_updated = Balances::free_balance(&3);
-		assert_eq!(user3_free_balance_updated, 256 * 25);
-		let user4_free_balance_updated = Balances::free_balance(&4);
-		assert_eq!(user4_free_balance_updated, 256 * 45);
-		// Account 4 has 5 * 256 locked.
-		assert_eq!(Vesting::vesting_balance(&4), Some(256 * 5));
-
-		System::set_block_number(20);
-		assert_eq!(System::block_number(), 20);
-
-		// Account 4 has 5 * 64 units vested by block 20.
-		assert_eq!(Vesting::vesting_balance(&4), Some(10 * 64));
-
-		System::set_block_number(30);
-		assert_eq!(System::block_number(), 30);
-
-		// Account 4 has fully vested.
-		assert_eq!(Vesting::vesting_balance(&4), Some(0));
-	});
->>>>>>> 1d5abf01
 }
 
 #[test]
 fn force_vested_transfer_correctly_fails() {
-<<<<<<< HEAD
 	ExtBuilder::default()
 		.existential_deposit(ED)
 		.build()
@@ -1394,47 +1193,4 @@
 			// min_vested_transfer does not adjust.
 			assert_eq!(Vesting::min_vested_transfer(), <Test as Config>::MinVestedTransfer::get());
 		});
-=======
-	ExtBuilder::default().existential_deposit(256).build().execute_with(|| {
-		let user2_free_balance = Balances::free_balance(&2);
-		let user4_free_balance = Balances::free_balance(&4);
-		assert_eq!(user2_free_balance, 256 * 20);
-		assert_eq!(user4_free_balance, 256 * 40);
-		// Account 2 should already have a vesting schedule.
-		let user2_vesting_schedule = VestingInfo {
-			locked: 256 * 20,
-			per_block: 256, // Vesting over 20 blocks
-			starting_block: 10,
-		};
-		assert_eq!(Vesting::vesting(&2), Some(user2_vesting_schedule));
-
-		// The vesting schedule we will try to create, fails due to pre-existence of schedule.
-		let new_vesting_schedule = VestingInfo {
-			locked: 256 * 5,
-			per_block: 64, // Vesting over 20 blocks
-			starting_block: 10,
-		};
-		assert_noop!(
-			Vesting::force_vested_transfer(RawOrigin::Root.into(), 4, 2, new_vesting_schedule),
-			Error::<Test>::ExistingVestingSchedule,
-		);
-
-		// Fails due to too low transfer amount.
-		let new_vesting_schedule_too_low =
-			VestingInfo { locked: 256 * 1, per_block: 64, starting_block: 10 };
-		assert_noop!(
-			Vesting::force_vested_transfer(
-				RawOrigin::Root.into(),
-				3,
-				4,
-				new_vesting_schedule_too_low
-			),
-			Error::<Test>::AmountLow,
-		);
-
-		// Verify no currency transfer happened.
-		assert_eq!(user2_free_balance, 256 * 20);
-		assert_eq!(user4_free_balance, 256 * 40);
-	});
->>>>>>> 1d5abf01
 }