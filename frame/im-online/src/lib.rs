--- conflicted
+++ resolved
@@ -80,10 +80,7 @@
 };
 use frame_system::offchain::{SendTransactionTypes, SubmitTransaction};
 pub use pallet::*;
-<<<<<<< HEAD
 use scale_info::TypeInfo;
-=======
->>>>>>> 1d5abf01
 use sp_application_crypto::RuntimeAppPublic;
 use sp_core::offchain::OpaqueNetworkState;
 use sp_runtime::{
@@ -630,11 +627,7 @@
 		let prepare_heartbeat = || -> OffchainResult<T, Call<T>> {
 			let network_state =
 				sp_io::offchain::network_state().map_err(|_| OffchainErr::NetworkState)?;
-<<<<<<< HEAD
-			let heartbeat = Heartbeat {
-=======
 			let heartbeat_data = Heartbeat {
->>>>>>> 1d5abf01
 				block_number,
 				network_state,
 				session_index,
