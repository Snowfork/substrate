// This file is part of Substrate.

// Copyright (C) 2017-2021 Parity Technologies (UK) Ltd.
// SPDX-License-Identifier: Apache-2.0

// Licensed under the Apache License, Version 2.0 (the "License");
// you may not use this file except in compliance with the License.
// You may obtain a copy of the License at
//
// 	http://www.apache.org/licenses/LICENSE-2.0
//
// Unless required by applicable law or agreed to in writing, software
// distributed under the License is distributed on an "AS IS" BASIS,
// WITHOUT WARRANTIES OR CONDITIONS OF ANY KIND, either express or implied.
// See the License for the specific language governing permissions and
// limitations under the License.

//! # Sudo Pallet
//!
//! - [`Config`]
//! - [`Call`]
//!
//! ## Overview
//!
//! The Sudo pallet allows for a single account (called the "sudo key")
//! to execute dispatchable functions that require a `Root` call
//! or designate a new account to replace them as the sudo key.
//! Only one account can be the sudo key at a time.
//!
//! ## Interface
//!
//! ### Dispatchable Functions
//!
//! Only the sudo key can call the dispatchable functions from the Sudo pallet.
//!
//! * `sudo` - Make a `Root` call to a dispatchable function.
//! * `set_key` - Assign a new account to be the sudo key.
//!
//! ## Usage
//!
//! ### Executing Privileged Functions
//!
//! The Sudo pallet itself is not intended to be used within other pallets.
//! Instead, you can build "privileged functions" (i.e. functions that require `Root` origin) in
//! other pallets. You can execute these privileged functions by calling `sudo` with the sudo key
//! account. Privileged functions cannot be directly executed via an extrinsic.
//!
//! Learn more about privileged functions and `Root` origin in the [`Origin`] type documentation.
//!
//! ### Simple Code Snippet
//!
//! This is an example of a pallet that exposes a privileged function:
//!
//! ```
<<<<<<< HEAD
//! 
=======
>>>>>>> 767299e8
//! #[frame_support::pallet]
//! pub mod logger {
//! 	use super::*;
//! 	use frame_support::pallet_prelude::*;
//! 	use frame_system::pallet_prelude::*;
//!
//! 	#[pallet::config]
//! 	pub trait Config: frame_system::Config {}
//!
//! 	#[pallet::pallet]
//! 	pub struct Pallet<T>(PhantomData<T>);
//!
//! 	#[pallet::call]
//! 	impl<T: Config> Pallet<T> {
//! 		#[pallet::weight(0)]
//! 		pub fn privileged_function(origin: OriginFor<T>) -> DispatchResultWithPostInfo {
//! 			ensure_root(origin)?;
//!
//! 			// do something...
//!
//! 			Ok(().into())
//! 		}
//! 	}
//! }
//! # fn main() {}
//! ```
//!
//! ## Genesis Config
//!
//! The Sudo pallet depends on the [`GenesisConfig`].
//! You need to set an initial superuser account as the sudo `key`.
//!
//! ## Related Pallets
//!
//! * [Democracy](../pallet_democracy/index.html)
//!
//! [`Origin`]: https://docs.substrate.dev/docs/substrate-types

#![cfg_attr(not(feature = "std"), no_std)]

use sp_runtime::{traits::StaticLookup, DispatchResult};
use sp_std::prelude::*;

use frame_support::{traits::UnfilteredDispatchable, weights::GetDispatchInfo};

#[cfg(test)]
mod mock;
#[cfg(test)]
mod tests;

pub use pallet::*;

#[frame_support::pallet]
pub mod pallet {
	use super::{DispatchResult, *};
	use frame_support::pallet_prelude::*;
	use frame_system::pallet_prelude::*;

	#[pallet::config]
	pub trait Config: frame_system::Config {
		/// The overarching event type.
		type Event: From<Event<Self>> + IsType<<Self as frame_system::Config>::Event>;

		/// A sudo-able call.
		type Call: Parameter + UnfilteredDispatchable<Origin = Self::Origin> + GetDispatchInfo;
	}

	#[pallet::pallet]
	#[pallet::generate_store(pub(super) trait Store)]
	#[pallet::generate_storage_info]
	pub struct Pallet<T>(PhantomData<T>);

	#[pallet::call]
	impl<T: Config> Pallet<T> {
		/// Authenticates the sudo key and dispatches a function call with `Root` origin.
		///
		/// The dispatch origin for this call must be _Signed_.
		///
		/// # <weight>
		/// - O(1).
		/// - Limited storage reads.
		/// - One DB write (event).
		/// - Weight of derivative `call` execution + 10,000.
		/// # </weight>
		#[pallet::weight({
			let dispatch_info = call.get_dispatch_info();
			(dispatch_info.weight.saturating_add(10_000), dispatch_info.class)
		})]
		pub fn sudo(
			origin: OriginFor<T>,
			call: Box<<T as Config>::Call>,
		) -> DispatchResultWithPostInfo {
			// This is a public call, so we ensure that the origin is some signed account.
			let sender = ensure_signed(origin)?;
			ensure!(sender == Self::key(), Error::<T>::RequireSudo);

			let res = call.dispatch_bypass_filter(frame_system::RawOrigin::Root.into());
			Self::deposit_event(Event::Sudid(res.map(|_| ()).map_err(|e| e.error)));
			// Sudo user does not pay a fee.
			Ok(Pays::No.into())
		}

		/// Authenticates the sudo key and dispatches a function call with `Root` origin.
		/// This function does not check the weight of the call, and instead allows the
		/// Sudo user to specify the weight of the call.
		///
		/// The dispatch origin for this call must be _Signed_.
		///
		/// # <weight>
		/// - O(1).
		/// - The weight of this call is defined by the caller.
		/// # </weight>
		#[pallet::weight((*_weight, call.get_dispatch_info().class))]
		pub fn sudo_unchecked_weight(
			origin: OriginFor<T>,
			call: Box<<T as Config>::Call>,
			_weight: Weight,
		) -> DispatchResultWithPostInfo {
			// This is a public call, so we ensure that the origin is some signed account.
			let sender = ensure_signed(origin)?;
			ensure!(sender == Self::key(), Error::<T>::RequireSudo);

			let res = call.dispatch_bypass_filter(frame_system::RawOrigin::Root.into());
			Self::deposit_event(Event::Sudid(res.map(|_| ()).map_err(|e| e.error)));
			// Sudo user does not pay a fee.
			Ok(Pays::No.into())
		}

		/// Authenticates the current sudo key and sets the given AccountId (`new`) as the new sudo
		/// key.
		///
		/// The dispatch origin for this call must be _Signed_.
		///
		/// # <weight>
		/// - O(1).
		/// - Limited storage reads.
		/// - One DB change.
		/// # </weight>
		#[pallet::weight(0)]
		pub fn set_key(
			origin: OriginFor<T>,
			new: <T::Lookup as StaticLookup>::Source,
		) -> DispatchResultWithPostInfo {
			// This is a public call, so we ensure that the origin is some signed account.
			let sender = ensure_signed(origin)?;
			ensure!(sender == Self::key(), Error::<T>::RequireSudo);
			let new = T::Lookup::lookup(new)?;

			Self::deposit_event(Event::KeyChanged(Self::key()));
			<Key<T>>::put(new);
			// Sudo user does not pay a fee.
			Ok(Pays::No.into())
		}

		/// Authenticates the sudo key and dispatches a function call with `Signed` origin from
		/// a given account.
		///
		/// The dispatch origin for this call must be _Signed_.
		///
		/// # <weight>
		/// - O(1).
		/// - Limited storage reads.
		/// - One DB write (event).
		/// - Weight of derivative `call` execution + 10,000.
		/// # </weight>
		#[pallet::weight({
			let dispatch_info = call.get_dispatch_info();
			(
				dispatch_info.weight
					.saturating_add(10_000)
					// AccountData for inner call origin accountdata.
					.saturating_add(T::DbWeight::get().reads_writes(1, 1)),
				dispatch_info.class,
			)
		})]
		pub fn sudo_as(
			origin: OriginFor<T>,
			who: <T::Lookup as StaticLookup>::Source,
			call: Box<<T as Config>::Call>,
		) -> DispatchResultWithPostInfo {
			// This is a public call, so we ensure that the origin is some signed account.
			let sender = ensure_signed(origin)?;
			ensure!(sender == Self::key(), Error::<T>::RequireSudo);

			let who = T::Lookup::lookup(who)?;

			let res = call.dispatch_bypass_filter(frame_system::RawOrigin::Signed(who).into());

			Self::deposit_event(Event::SudoAsDone(res.map(|_| ()).map_err(|e| e.error)));
			// Sudo user does not pay a fee.
			Ok(Pays::No.into())
		}
	}

	#[pallet::event]
	#[pallet::generate_deposit(pub(super) fn deposit_event)]
	#[pallet::metadata(T::AccountId = "AccountId")]
	pub enum Event<T: Config> {
		/// A sudo just took place. \[result\]
		Sudid(DispatchResult),
		/// The \[sudoer\] just switched identity; the old key is supplied.
		KeyChanged(T::AccountId),
		/// A sudo just took place. \[result\]
		SudoAsDone(DispatchResult),
	}

	#[pallet::error]
	/// Error for the Sudo pallet
	pub enum Error<T> {
		/// Sender must be the Sudo account
		RequireSudo,
	}

	/// The `AccountId` of the sudo key.
	#[pallet::storage]
	#[pallet::getter(fn key)]
	pub(super) type Key<T: Config> = StorageValue<_, T::AccountId, ValueQuery>;

	#[pallet::genesis_config]
	pub struct GenesisConfig<T: Config> {
		/// The `AccountId` of the sudo key.
		pub key: T::AccountId,
	}

	#[cfg(feature = "std")]
	impl<T: Config> Default for GenesisConfig<T> {
		fn default() -> Self {
			Self { key: Default::default() }
		}
	}

	#[pallet::genesis_build]
	impl<T: Config> GenesisBuild<T> for GenesisConfig<T> {
		fn build(&self) {
			<Key<T>>::put(&self.key);
		}
	}
}<|MERGE_RESOLUTION|>--- conflicted
+++ resolved
@@ -52,10 +52,6 @@
 //! This is an example of a pallet that exposes a privileged function:
 //!
 //! ```
-<<<<<<< HEAD
-//! 
-=======
->>>>>>> 767299e8
 //! #[frame_support::pallet]
 //! pub mod logger {
 //! 	use super::*;
