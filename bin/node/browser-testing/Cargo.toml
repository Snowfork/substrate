[package]
name = "node-browser-testing"
version = "2.0.0"
authors = ["Parity Technologies <admin@parity.io>"]
description = "Tests for the in-browser light client."
edition = "2018"
license = "Apache-2.0"

[dependencies]
futures-timer = "3.0.2"
libp2p = { version = "0.37.1", default-features = false }
jsonrpc-core = "15.0.0"
serde = "1.0.106"
serde_json = "1.0.48"
<<<<<<< HEAD
wasm-bindgen = { version = "0.2.73", features = ["serde-serialize"] }
=======
wasm-bindgen = { version = "=0.2.73", features = ["serde-serialize"] }
>>>>>>> 20b1a0e3
wasm-bindgen-futures = "0.4.18"
wasm-bindgen-test = "0.3.18"
futures = "0.3.9"

node-cli = { path = "../cli", default-features = false, features = ["browser"], version = "2.0.0"}
sc-rpc-api = { path = "../../../client/rpc-api", version = "0.9.0"}<|MERGE_RESOLUTION|>--- conflicted
+++ resolved
@@ -12,11 +12,7 @@
 jsonrpc-core = "15.0.0"
 serde = "1.0.106"
 serde_json = "1.0.48"
-<<<<<<< HEAD
-wasm-bindgen = { version = "0.2.73", features = ["serde-serialize"] }
-=======
 wasm-bindgen = { version = "=0.2.73", features = ["serde-serialize"] }
->>>>>>> 20b1a0e3
 wasm-bindgen-futures = "0.4.18"
 wasm-bindgen-test = "0.3.18"
 futures = "0.3.9"
