--- conflicted
+++ resolved
@@ -61,30 +61,13 @@
 sp-transaction-pool = { version = "2.0.0-rc6", path = "../../../primitives/transaction-pool" }
 
 # client dependencies
-<<<<<<< HEAD
-sc-client-api = { version = "2.0.0-rc5", path = "../../../client/api" }
-sc-chain-spec = { version = "2.0.0-rc5", path = "../../../client/chain-spec" }
-sc-consensus = { version = "0.8.0-rc5", path = "../../../client/consensus/common" }
-sc-transaction-pool = { version = "2.0.0-rc5", path = "../../../client/transaction-pool" }
-sc-network = { version = "0.8.0-rc5", path = "../../../client/network" }
-sc-consensus-babe = { version = "0.8.0-rc5", path = "../../../client/consensus/babe" }
-grandpa = { version = "0.8.0-rc5", package = "sc-finality-grandpa", path = "../../../client/finality/grandpa" }
-sc-client-db = { version = "0.8.0-rc5", default-features = false, path = "../../../client/db" }
-sc-offchain = { version = "2.0.0-rc5", path = "../../../client/offchain" }
-sc-rpc = { version = "2.0.0-rc5", path = "../../../client/rpc" }
-sc-basic-authorship = { version = "0.8.0-rc5", path = "../../../client/basic-authorship" }
-sc-service = { version = "0.8.0-rc5", default-features = false, path = "../../../client/service" }
-sc-tracing = { version = "2.0.0-rc5", path = "../../../client/tracing" }
-sc-telemetry = { version = "2.0.0-rc5", path = "../../../client/telemetry" }
-sc-authority-discovery = { version = "0.8.0-rc5",  path = "../../../client/authority-discovery" }
-=======
 sc-client-api = { version = "2.0.0-rc6", path = "../../../client/api" }
 sc-chain-spec = { version = "2.0.0-rc6", path = "../../../client/chain-spec" }
 sc-consensus = { version = "0.8.0-rc6", path = "../../../client/consensus/common" }
 sc-transaction-pool = { version = "2.0.0-rc6", path = "../../../client/transaction-pool" }
 sc-network = { version = "0.8.0-rc6", path = "../../../client/network" }
 sc-consensus-babe = { version = "0.8.0-rc6", path = "../../../client/consensus/babe" }
-grandpa = { version = "0.8.0-rc6", package = "sc-finality-grandpa", path = "../../../client/finality-grandpa" }
+grandpa = { version = "0.8.0-rc6", package = "sc-finality-grandpa", path = "../../../client/finality/grandpa" }
 sc-client-db = { version = "0.8.0-rc6", default-features = false, path = "../../../client/db" }
 sc-offchain = { version = "2.0.0-rc6", path = "../../../client/offchain" }
 sc-rpc = { version = "2.0.0-rc6", path = "../../../client/rpc" }
@@ -93,7 +76,6 @@
 sc-tracing = { version = "2.0.0-rc6", path = "../../../client/tracing" }
 sc-telemetry = { version = "2.0.0-rc6", path = "../../../client/telemetry" }
 sc-authority-discovery = { version = "0.8.0-rc6",  path = "../../../client/authority-discovery" }
->>>>>>> dfe2871b
 
 # frame dependencies
 pallet-indices = { version = "2.0.0-rc6", path = "../../../frame/indices" }
