// This file is part of Substrate.

// Copyright (C) 2019-2021 Parity Technologies (UK) Ltd.
// SPDX-License-Identifier: Apache-2.0

// Licensed under the Apache License, Version 2.0 (the "License");
// you may not use this file except in compliance with the License.
// You may obtain a copy of the License at
//
// 	http://www.apache.org/licenses/LICENSE-2.0
//
// Unless required by applicable law or agreed to in writing, software
// distributed under the License is distributed on an "AS IS" BASIS,
// WITHOUT WARRANTIES OR CONDITIONS OF ANY KIND, either express or implied.
// See the License for the specific language governing permissions and
// limitations under the License.

//! Decimal Fixed Point implementations for Substrate runtime.

use crate::{
	helpers_128bit::multiply_by_rational,
	traits::{
		Bounded, CheckedAdd, CheckedDiv, CheckedMul, CheckedNeg, CheckedSub, One,
		SaturatedConversion, Saturating, UniqueSaturatedInto, Zero,
	},
	PerThing,
};
use codec::{CompactAs, Decode, Encode};
use sp_std::{
	convert::{TryFrom, TryInto},
	fmt::Debug,
	ops::{self, Add, Div, Mul, Sub},
	prelude::*,
};

#[cfg(feature = "std")]
use serde::{de, Deserialize, Deserializer, Serialize, Serializer};

/// Integer types that can be used to interact with `FixedPointNumber` implementations.
pub trait FixedPointOperand:
	Copy
	+ Clone
	+ Bounded
	+ Zero
	+ Saturating
	+ PartialOrd
	+ UniqueSaturatedInto<u128>
	+ TryFrom<u128>
	+ CheckedNeg
{
}

impl FixedPointOperand for i128 {}
impl FixedPointOperand for u128 {}
impl FixedPointOperand for i64 {}
impl FixedPointOperand for u64 {}
impl FixedPointOperand for i32 {}
impl FixedPointOperand for u32 {}
impl FixedPointOperand for i16 {}
impl FixedPointOperand for u16 {}
impl FixedPointOperand for i8 {}
impl FixedPointOperand for u8 {}

/// Something that implements a decimal fixed point number.
///
/// The precision is given by `Self::DIV`, i.e. `1 / DIV` can be represented.
///
/// Each type can store numbers from `Self::Inner::min_value() / Self::DIV`
/// to `Self::Inner::max_value() / Self::DIV`.
/// This is also referred to as the _accuracy_ of the type in the documentation.
pub trait FixedPointNumber:
	Sized
	+ Copy
	+ Default
	+ Debug
	+ Saturating
	+ Bounded
	+ Eq
	+ PartialEq
	+ Ord
	+ PartialOrd
	+ CheckedSub
	+ CheckedAdd
	+ CheckedMul
	+ CheckedDiv
	+ Add
	+ Sub
	+ Div
	+ Mul
	+ Zero
	+ One
{
	/// The underlying data type used for this fixed point number.
	type Inner: Debug + One + CheckedMul + CheckedDiv + FixedPointOperand;

	/// Precision of this fixed point implementation. It should be a power of `10`.
	const DIV: Self::Inner;

	/// Indicates if this fixed point implementation is signed or not.
	const SIGNED: bool;

	/// Precision of this fixed point implementation.
	fn accuracy() -> Self::Inner {
		Self::DIV
	}

	/// Builds this type from an integer number.
	fn from_inner(int: Self::Inner) -> Self;

	/// Consumes `self` and returns the inner raw value.
	fn into_inner(self) -> Self::Inner;

	/// Creates self from an integer number `int`.
	///
	/// Returns `Self::max` or `Self::min` if `int` exceeds accuracy.
	fn saturating_from_integer<N: FixedPointOperand>(int: N) -> Self {
		let mut n: I129 = int.into();
		n.value = n.value.saturating_mul(Self::DIV.saturated_into());
		Self::from_inner(from_i129(n).unwrap_or_else(|| to_bound(int, 0)))
	}

	/// Creates `self` from an integer number `int`.
	///
	/// Returns `None` if `int` exceeds accuracy.
	fn checked_from_integer(int: Self::Inner) -> Option<Self> {
		int.checked_mul(&Self::DIV).map(Self::from_inner)
	}

	/// Creates `self` from a rational number. Equal to `n / d`.
	///
	/// Panics if `d = 0`. Returns `Self::max` or `Self::min` if `n / d` exceeds accuracy.
	fn saturating_from_rational<N: FixedPointOperand, D: FixedPointOperand>(n: N, d: D) -> Self {
		if d == D::zero() {
			panic!("attempt to divide by zero")
		}
		Self::checked_from_rational(n, d).unwrap_or_else(|| to_bound(n, d))
	}

	/// Creates `self` from a rational number. Equal to `n / d`.
	///
	/// Returns `None` if `d == 0` or `n / d` exceeds accuracy.
	fn checked_from_rational<N: FixedPointOperand, D: FixedPointOperand>(
		n: N,
		d: D,
	) -> Option<Self> {
		if d == D::zero() {
			return None
		}

		let n: I129 = n.into();
		let d: I129 = d.into();
		let negative = n.negative != d.negative;

		multiply_by_rational(n.value, Self::DIV.unique_saturated_into(), d.value)
			.ok()
			.and_then(|value| from_i129(I129 { value, negative }))
			.map(Self::from_inner)
	}

	/// Checked multiplication for integer type `N`. Equal to `self * n`.
	///
	/// Returns `None` if the result does not fit in `N`.
	fn checked_mul_int<N: FixedPointOperand>(self, n: N) -> Option<N> {
		let lhs: I129 = self.into_inner().into();
		let rhs: I129 = n.into();
		let negative = lhs.negative != rhs.negative;

		multiply_by_rational(lhs.value, rhs.value, Self::DIV.unique_saturated_into())
			.ok()
			.and_then(|value| from_i129(I129 { value, negative }))
	}

	/// Saturating multiplication for integer type `N`. Equal to `self * n`.
	///
	/// Returns `N::min` or `N::max` if the result does not fit in `N`.
	fn saturating_mul_int<N: FixedPointOperand>(self, n: N) -> N {
		self.checked_mul_int(n).unwrap_or_else(|| to_bound(self.into_inner(), n))
	}

	/// Checked division for integer type `N`. Equal to `self / d`.
	///
	/// Returns `None` if the result does not fit in `N` or `d == 0`.
	fn checked_div_int<N: FixedPointOperand>(self, d: N) -> Option<N> {
		let lhs: I129 = self.into_inner().into();
		let rhs: I129 = d.into();
		let negative = lhs.negative != rhs.negative;

		lhs.value
			.checked_div(rhs.value)
			.and_then(|n| n.checked_div(Self::DIV.unique_saturated_into()))
			.and_then(|value| from_i129(I129 { value, negative }))
	}

	/// Saturating division for integer type `N`. Equal to `self / d`.
	///
	/// Panics if `d == 0`. Returns `N::min` or `N::max` if the result does not fit in `N`.
	fn saturating_div_int<N: FixedPointOperand>(self, d: N) -> N {
		if d == N::zero() {
			panic!("attempt to divide by zero")
		}
		self.checked_div_int(d).unwrap_or_else(|| to_bound(self.into_inner(), d))
	}

	/// Saturating multiplication for integer type `N`, adding the result back.
	/// Equal to `self * n + n`.
	///
	/// Returns `N::min` or `N::max` if the multiplication or final result does not fit in `N`.
	fn saturating_mul_acc_int<N: FixedPointOperand>(self, n: N) -> N {
		if self.is_negative() && n > N::zero() {
			n.saturating_sub(Self::zero().saturating_sub(self).saturating_mul_int(n))
		} else {
			self.saturating_mul_int(n).saturating_add(n)
		}
	}

	/// Saturating absolute value.
	///
	/// Returns `Self::max` if `self == Self::min`.
	fn saturating_abs(self) -> Self {
		let inner = self.into_inner();
		if inner >= Self::Inner::zero() {
			self
		} else {
			Self::from_inner(inner.checked_neg().unwrap_or_else(Self::Inner::max_value))
		}
	}

	/// Takes the reciprocal (inverse). Equal to `1 / self`.
	///
	/// Returns `None` if `self = 0`.
	fn reciprocal(self) -> Option<Self> {
		Self::one().checked_div(&self)
	}

	/// Checks if the number is one.
	fn is_one(&self) -> bool {
		self.into_inner() == Self::Inner::one()
	}

	/// Returns `true` if `self` is positive and `false` if the number is zero or negative.
	fn is_positive(self) -> bool {
		self.into_inner() > Self::Inner::zero()
	}

	/// Returns `true` if `self` is negative and `false` if the number is zero or positive.
	fn is_negative(self) -> bool {
		self.into_inner() < Self::Inner::zero()
	}

	/// Returns the integer part.
	fn trunc(self) -> Self {
		self.into_inner()
			.checked_div(&Self::DIV)
			.expect("panics only if DIV is zero, DIV is not zero; qed")
			.checked_mul(&Self::DIV)
			.map(Self::from_inner)
			.expect("can not overflow since fixed number is >= integer part")
	}

	/// Returns the fractional part.
	///
	/// Note: the returned fraction will be non-negative for negative numbers,
	/// except in the case where the integer part is zero.
	fn frac(self) -> Self {
		let integer = self.trunc();
		let fractional = self.saturating_sub(integer);
		if integer == Self::zero() {
			fractional
		} else {
			fractional.saturating_abs()
		}
	}

	/// Returns the smallest integer greater than or equal to a number.
	///
	/// Saturates to `Self::max` (truncated) if the result does not fit.
	fn ceil(self) -> Self {
		if self.is_negative() {
			self.trunc()
		} else if self.frac() == Self::zero() {
			self
		} else {
			self.saturating_add(Self::one()).trunc()
		}
	}

	/// Returns the largest integer less than or equal to a number.
	///
	/// Saturates to `Self::min` (truncated) if the result does not fit.
	fn floor(self) -> Self {
		if self.is_negative() {
			self.saturating_sub(Self::one()).trunc()
		} else {
			self.trunc()
		}
	}

	/// Returns the number rounded to the nearest integer. Rounds half-way cases away from 0.0.
	///
	/// Saturates to `Self::min` or `Self::max` (truncated) if the result does not fit.
	fn round(self) -> Self {
		let n = self.frac().saturating_mul(Self::saturating_from_integer(10));
		if n < Self::saturating_from_integer(5) {
			self.trunc()
		} else if self.is_positive() {
			self.saturating_add(Self::one()).trunc()
		} else {
			self.saturating_sub(Self::one()).trunc()
		}
	}
}

/// Data type used as intermediate storage in some computations to avoid overflow.
struct I129 {
	value: u128,
	negative: bool,
}

impl<N: FixedPointOperand> From<N> for I129 {
	fn from(n: N) -> I129 {
		if n < N::zero() {
			let value: u128 = n
				.checked_neg()
				.map(|n| n.unique_saturated_into())
				.unwrap_or_else(|| N::max_value().unique_saturated_into().saturating_add(1));
			I129 { value, negative: true }
		} else {
			I129 { value: n.unique_saturated_into(), negative: false }
		}
	}
}

/// Transforms an `I129` to `N` if it is possible.
fn from_i129<N: FixedPointOperand>(n: I129) -> Option<N> {
	let max_plus_one: u128 = N::max_value().unique_saturated_into().saturating_add(1);
	if n.negative && N::min_value() < N::zero() && n.value == max_plus_one {
		Some(N::min_value())
	} else {
		let unsigned_inner: N = n.value.try_into().ok()?;
		let inner = if n.negative { unsigned_inner.checked_neg()? } else { unsigned_inner };
		Some(inner)
	}
}

/// Returns `R::max` if the sign of `n * m` is positive, `R::min` otherwise.
fn to_bound<N: FixedPointOperand, D: FixedPointOperand, R: Bounded>(n: N, m: D) -> R {
	if (n < N::zero()) != (m < D::zero()) {
		R::min_value()
	} else {
		R::max_value()
	}
}

macro_rules! implement_fixed {
	(
		$name:ident,
		$test_mod:ident,
		$inner_type:ty,
		$signed:tt,
		$div:tt,
		$title:expr $(,)?
	) => {
		/// A fixed point number representation in the range.
		#[doc = $title]
		#[derive(
<<<<<<< HEAD
			Encode,
			Decode,
			CompactAs,
			Default,
			Copy,
			Clone,
			PartialEq,
			Eq,
			PartialOrd,
			Ord,
			scale_info::TypeInfo,
=======
			Encode, Decode, CompactAs, Default, Copy, Clone, PartialEq, Eq, PartialOrd, Ord,
>>>>>>> 1d5abf01
		)]
		pub struct $name($inner_type);

		impl From<$inner_type> for $name {
			fn from(int: $inner_type) -> Self {
				$name::saturating_from_integer(int)
			}
		}

		impl<N: FixedPointOperand, D: FixedPointOperand> From<(N, D)> for $name {
			fn from(r: (N, D)) -> Self {
				$name::saturating_from_rational(r.0, r.1)
			}
		}

		impl FixedPointNumber for $name {
			type Inner = $inner_type;

			const DIV: Self::Inner = $div;
			const SIGNED: bool = $signed;

			fn from_inner(inner: Self::Inner) -> Self {
				Self(inner)
			}

			fn into_inner(self) -> Self::Inner {
				self.0
			}
		}

		impl $name {
			/// const version of `FixedPointNumber::from_inner`.
			pub const fn from_inner(inner: $inner_type) -> Self {
				Self(inner)
			}

			#[cfg(any(feature = "std", test))]
			pub fn from_float(x: f64) -> Self {
				Self((x * (<Self as FixedPointNumber>::DIV as f64)) as $inner_type)
			}

			#[cfg(any(feature = "std", test))]
			pub fn to_float(self) -> f64 {
				self.0 as f64 / <Self as FixedPointNumber>::DIV as f64
			}
		}

		impl Saturating for $name {
			fn saturating_add(self, rhs: Self) -> Self {
				Self(self.0.saturating_add(rhs.0))
			}

			fn saturating_sub(self, rhs: Self) -> Self {
				Self(self.0.saturating_sub(rhs.0))
			}

			fn saturating_mul(self, rhs: Self) -> Self {
				self.checked_mul(&rhs).unwrap_or_else(|| to_bound(self.0, rhs.0))
			}

			fn saturating_pow(self, exp: usize) -> Self {
				if exp == 0 {
					return Self::saturating_from_integer(1)
				}

				let exp = exp as u32;
				let msb_pos = 32 - exp.leading_zeros();

				let mut result = Self::saturating_from_integer(1);
				let mut pow_val = self;
				for i in 0..msb_pos {
					if ((1 << i) & exp) > 0 {
						result = result.saturating_mul(pow_val);
					}
					pow_val = pow_val.saturating_mul(pow_val);
				}
				result
			}
		}

		impl ops::Neg for $name {
			type Output = Self;

			fn neg(self) -> Self::Output {
				Self(<Self as FixedPointNumber>::Inner::zero() - self.0)
			}
		}

		impl ops::Add for $name {
			type Output = Self;

			fn add(self, rhs: Self) -> Self::Output {
				Self(self.0 + rhs.0)
			}
		}

		impl ops::Sub for $name {
			type Output = Self;

			fn sub(self, rhs: Self) -> Self::Output {
				Self(self.0 - rhs.0)
			}
		}

		impl ops::Mul for $name {
			type Output = Self;

			fn mul(self, rhs: Self) -> Self::Output {
				self.checked_mul(&rhs)
					.unwrap_or_else(|| panic!("attempt to multiply with overflow"))
			}
		}

		impl ops::Div for $name {
			type Output = Self;

			fn div(self, rhs: Self) -> Self::Output {
				if rhs.0 == 0 {
					panic!("attempt to divide by zero")
				}
				self.checked_div(&rhs)
					.unwrap_or_else(|| panic!("attempt to divide with overflow"))
			}
		}

		impl CheckedSub for $name {
			fn checked_sub(&self, rhs: &Self) -> Option<Self> {
				self.0.checked_sub(rhs.0).map(Self)
			}
		}

		impl CheckedAdd for $name {
			fn checked_add(&self, rhs: &Self) -> Option<Self> {
				self.0.checked_add(rhs.0).map(Self)
			}
		}

		impl CheckedDiv for $name {
			fn checked_div(&self, other: &Self) -> Option<Self> {
				if other.0 == 0 {
					return None
				}

				let lhs: I129 = self.0.into();
				let rhs: I129 = other.0.into();
				let negative = lhs.negative != rhs.negative;

				multiply_by_rational(lhs.value, Self::DIV as u128, rhs.value)
					.ok()
					.and_then(|value| from_i129(I129 { value, negative }))
					.map(Self)
			}
		}

		impl CheckedMul for $name {
			fn checked_mul(&self, other: &Self) -> Option<Self> {
				let lhs: I129 = self.0.into();
				let rhs: I129 = other.0.into();
				let negative = lhs.negative != rhs.negative;

				multiply_by_rational(lhs.value, rhs.value, Self::DIV as u128)
					.ok()
					.and_then(|value| from_i129(I129 { value, negative }))
					.map(Self)
			}
		}

		impl Bounded for $name {
			fn min_value() -> Self {
				Self(<Self as FixedPointNumber>::Inner::min_value())
			}

			fn max_value() -> Self {
				Self(<Self as FixedPointNumber>::Inner::max_value())
			}
		}

		impl Zero for $name {
			fn zero() -> Self {
				Self::from_inner(<Self as FixedPointNumber>::Inner::zero())
			}

			fn is_zero(&self) -> bool {
				self.into_inner() == <Self as FixedPointNumber>::Inner::zero()
			}
		}

		impl One for $name {
			fn one() -> Self {
				Self::from_inner(Self::DIV)
			}
		}

		impl sp_std::fmt::Debug for $name {
			#[cfg(feature = "std")]
			fn fmt(&self, f: &mut sp_std::fmt::Formatter) -> sp_std::fmt::Result {
				let integral = {
					let int = self.0 / Self::accuracy();
					let signum_for_zero = if int == 0 && self.is_negative() { "-" } else { "" };
					format!("{}{}", signum_for_zero, int)
				};
				let precision = (Self::accuracy() as f64).log10() as usize;
				let fractional = format!(
					"{:0>weight$}",
					((self.0 % Self::accuracy()) as i128).abs(),
					weight = precision
				);
				write!(f, "{}({}.{})", stringify!($name), integral, fractional)
			}

			#[cfg(not(feature = "std"))]
			fn fmt(&self, _: &mut sp_std::fmt::Formatter) -> sp_std::fmt::Result {
				Ok(())
			}
		}

		impl<P: PerThing> From<P> for $name
		where
			P::Inner: FixedPointOperand,
		{
			fn from(p: P) -> Self {
				let accuracy = P::ACCURACY;
				let value = p.deconstruct();
				$name::saturating_from_rational(value, accuracy)
			}
		}

		#[cfg(feature = "std")]
		impl sp_std::fmt::Display for $name {
			fn fmt(&self, f: &mut sp_std::fmt::Formatter) -> sp_std::fmt::Result {
				write!(f, "{}", self.0)
			}
		}

		#[cfg(feature = "std")]
		impl sp_std::str::FromStr for $name {
			type Err = &'static str;

			fn from_str(s: &str) -> Result<Self, Self::Err> {
				let inner: <Self as FixedPointNumber>::Inner =
					s.parse().map_err(|_| "invalid string input for fixed point number")?;
				Ok(Self::from_inner(inner))
			}
		}

		// Manual impl `Serialize` as serde_json does not support i128.
		// TODO: remove impl if issue https://github.com/serde-rs/json/issues/548 fixed.
		#[cfg(feature = "std")]
		impl Serialize for $name {
			fn serialize<S>(&self, serializer: S) -> Result<S::Ok, S::Error>
			where
				S: Serializer,
			{
				serializer.serialize_str(&self.to_string())
			}
		}

		// Manual impl `Deserialize` as serde_json does not support i128.
		// TODO: remove impl if issue https://github.com/serde-rs/json/issues/548 fixed.
		#[cfg(feature = "std")]
		impl<'de> Deserialize<'de> for $name {
			fn deserialize<D>(deserializer: D) -> Result<Self, D::Error>
			where
				D: Deserializer<'de>,
			{
				use sp_std::str::FromStr;
				let s = String::deserialize(deserializer)?;
				$name::from_str(&s).map_err(de::Error::custom)
			}
		}

		#[cfg(test)]
		mod $test_mod {
			use super::*;
			use crate::{Perbill, Percent, Permill, Perquintill};

			fn max() -> $name {
				$name::max_value()
			}

			fn min() -> $name {
				$name::min_value()
			}

			fn precision() -> usize {
				($name::accuracy() as f64).log10() as usize
			}

			#[test]
			fn macro_preconditions() {
				assert!($name::DIV > 0);
			}

			#[test]
			fn from_i129_works() {
				let a = I129 { value: 1, negative: true };

				// Can't convert negative number to unsigned.
				assert_eq!(from_i129::<u128>(a), None);

				let a = I129 { value: u128::MAX - 1, negative: false };

				// Max - 1 value fits.
				assert_eq!(from_i129::<u128>(a), Some(u128::MAX - 1));

				let a = I129 { value: u128::MAX, negative: false };

				// Max value fits.
				assert_eq!(from_i129::<u128>(a), Some(u128::MAX));

				let a = I129 { value: i128::MAX as u128 + 1, negative: true };

				// Min value fits.
				assert_eq!(from_i129::<i128>(a), Some(i128::MIN));

				let a = I129 { value: i128::MAX as u128 + 1, negative: false };

				// Max + 1 does not fit.
				assert_eq!(from_i129::<i128>(a), None);

				let a = I129 { value: i128::MAX as u128, negative: false };

				// Max value fits.
				assert_eq!(from_i129::<i128>(a), Some(i128::MAX));
			}

			#[test]
			fn to_bound_works() {
				let a = 1i32;
				let b = 1i32;

				// Pos + Pos => Max.
				assert_eq!(to_bound::<_, _, i32>(a, b), i32::MAX);

				let a = -1i32;
				let b = -1i32;

				// Neg + Neg => Max.
				assert_eq!(to_bound::<_, _, i32>(a, b), i32::MAX);

				let a = 1i32;
				let b = -1i32;

				// Pos + Neg => Min.
				assert_eq!(to_bound::<_, _, i32>(a, b), i32::MIN);

				let a = -1i32;
				let b = 1i32;

				// Neg + Pos => Min.
				assert_eq!(to_bound::<_, _, i32>(a, b), i32::MIN);

				let a = 1i32;
				let b = -1i32;

				// Pos + Neg => Min (unsigned).
				assert_eq!(to_bound::<_, _, u32>(a, b), 0);
			}

			#[test]
			fn op_neg_works() {
				let a = $name::zero();
				let b = -a;

				// Zero.
				assert_eq!(a, b);

				if $name::SIGNED {
					let a = $name::saturating_from_integer(5);
					let b = -a;

					// Positive.
					assert_eq!($name::saturating_from_integer(-5), b);

					let a = $name::saturating_from_integer(-5);
					let b = -a;

					// Negative
					assert_eq!($name::saturating_from_integer(5), b);

					let a = $name::max_value();
					let b = -a;

					// Max.
					assert_eq!($name::min_value() + $name::from_inner(1), b);

					let a = $name::min_value() + $name::from_inner(1);
					let b = -a;

					// Min.
					assert_eq!($name::max_value(), b);
				}
			}

			#[test]
			fn op_checked_add_overflow_works() {
				let a = $name::max_value();
				let b = 1.into();
				assert!(a.checked_add(&b).is_none());
			}

			#[test]
			fn op_add_works() {
				let a = $name::saturating_from_rational(5, 2);
				let b = $name::saturating_from_rational(1, 2);

				// Positive case: 6/2 = 3.
				assert_eq!($name::saturating_from_integer(3), a + b);

				if $name::SIGNED {
					// Negative case: 4/2 = 2.
					let b = $name::saturating_from_rational(1, -2);
					assert_eq!($name::saturating_from_integer(2), a + b);
				}
			}

			#[test]
			fn op_checked_sub_underflow_works() {
				let a = $name::min_value();
				let b = 1.into();
				assert!(a.checked_sub(&b).is_none());
			}

			#[test]
			fn op_sub_works() {
				let a = $name::saturating_from_rational(5, 2);
				let b = $name::saturating_from_rational(1, 2);

				assert_eq!($name::saturating_from_integer(2), a - b);
				assert_eq!($name::saturating_from_integer(-2), b.saturating_sub(a));
			}

			#[test]
			fn op_checked_mul_overflow_works() {
				let a = $name::max_value();
				let b = 2.into();
				assert!(a.checked_mul(&b).is_none());
			}

			#[test]
			fn op_mul_works() {
				let a = $name::saturating_from_integer(42);
				let b = $name::saturating_from_integer(2);
				assert_eq!($name::saturating_from_integer(84), a * b);

				let a = $name::saturating_from_integer(42);
				let b = $name::saturating_from_integer(-2);
				assert_eq!($name::saturating_from_integer(-84), a * b);
			}

			#[test]
			#[should_panic(expected = "attempt to divide by zero")]
			fn op_div_panics_on_zero_divisor() {
				let a = $name::saturating_from_integer(1);
				let b = 0.into();
				let _c = a / b;
			}

			#[test]
			fn op_checked_div_overflow_works() {
				if $name::SIGNED {
					let a = $name::min_value();
					let b = $name::zero().saturating_sub($name::one());
					assert!(a.checked_div(&b).is_none());
				}
			}

			#[test]
			fn op_div_works() {
				let a = $name::saturating_from_integer(42);
				let b = $name::saturating_from_integer(2);
				assert_eq!($name::saturating_from_integer(21), a / b);

				if $name::SIGNED {
					let a = $name::saturating_from_integer(42);
					let b = $name::saturating_from_integer(-2);
					assert_eq!($name::saturating_from_integer(-21), a / b);
				}
			}

			#[test]
			fn saturating_from_integer_works() {
				let inner_max = <$name as FixedPointNumber>::Inner::max_value();
				let inner_min = <$name as FixedPointNumber>::Inner::min_value();
				let accuracy = $name::accuracy();

				// Cases where integer fits.
				let a = $name::saturating_from_integer(42);
				assert_eq!(a.into_inner(), 42 * accuracy);

				let a = $name::saturating_from_integer(-42);
				assert_eq!(a.into_inner(), 0.saturating_sub(42 * accuracy));

				// Max/min integers that fit.
				let a = $name::saturating_from_integer(inner_max / accuracy);
				assert_eq!(a.into_inner(), (inner_max / accuracy) * accuracy);

				let a = $name::saturating_from_integer(inner_min / accuracy);
				assert_eq!(a.into_inner(), (inner_min / accuracy) * accuracy);

				// Cases where integer doesn't fit, so it saturates.
				let a = $name::saturating_from_integer(inner_max / accuracy + 1);
				assert_eq!(a.into_inner(), inner_max);

				let a = $name::saturating_from_integer((inner_min / accuracy).saturating_sub(1));
				assert_eq!(a.into_inner(), inner_min);
			}

			#[test]
			fn checked_from_integer_works() {
				let inner_max = <$name as FixedPointNumber>::Inner::max_value();
				let inner_min = <$name as FixedPointNumber>::Inner::min_value();
				let accuracy = $name::accuracy();

				// Case where integer fits.
				let a = $name::checked_from_integer(42).expect("42 * accuracy <= inner_max; qed");
				assert_eq!(a.into_inner(), 42 * accuracy);

				// Max integer that fit.
				let a = $name::checked_from_integer(inner_max / accuracy)
					.expect("(inner_max / accuracy) * accuracy <= inner_max; qed");
				assert_eq!(a.into_inner(), (inner_max / accuracy) * accuracy);

				// Case where integer doesn't fit, so it returns `None`.
				let a = $name::checked_from_integer(inner_max / accuracy + 1);
				assert_eq!(a, None);

				if $name::SIGNED {
					// Case where integer fits.
					let a = $name::checked_from_integer(0.saturating_sub(42))
						.expect("-42 * accuracy >= inner_min; qed");
					assert_eq!(a.into_inner(), 0 - 42 * accuracy);

					// Min integer that fit.
					let a = $name::checked_from_integer(inner_min / accuracy)
						.expect("(inner_min / accuracy) * accuracy <= inner_min; qed");
					assert_eq!(a.into_inner(), (inner_min / accuracy) * accuracy);

					// Case where integer doesn't fit, so it returns `None`.
					let a = $name::checked_from_integer(inner_min / accuracy - 1);
					assert_eq!(a, None);
				}
			}

			#[test]
			fn from_inner_works() {
				let inner_max = <$name as FixedPointNumber>::Inner::max_value();
				let inner_min = <$name as FixedPointNumber>::Inner::min_value();

				assert_eq!(max(), $name::from_inner(inner_max));
				assert_eq!(min(), $name::from_inner(inner_min));
			}

			#[test]
			#[should_panic(expected = "attempt to divide by zero")]
			fn saturating_from_rational_panics_on_zero_divisor() {
				let _ = $name::saturating_from_rational(1, 0);
			}

			#[test]
			fn saturating_from_rational_works() {
				let inner_max = <$name as FixedPointNumber>::Inner::max_value();
				let inner_min = <$name as FixedPointNumber>::Inner::min_value();
				let accuracy = $name::accuracy();

				let a = $name::saturating_from_rational(5, 2);

				// Positive case: 2.5
				assert_eq!(a.into_inner(), 25 * accuracy / 10);

				// Max - 1.
				let a = $name::saturating_from_rational(inner_max - 1, accuracy);
				assert_eq!(a.into_inner(), inner_max - 1);

				// Min + 1.
				let a = $name::saturating_from_rational(inner_min + 1, accuracy);
				assert_eq!(a.into_inner(), inner_min + 1);

				// Max.
				let a = $name::saturating_from_rational(inner_max, accuracy);
				assert_eq!(a.into_inner(), inner_max);

				// Min.
				let a = $name::saturating_from_rational(inner_min, accuracy);
				assert_eq!(a.into_inner(), inner_min);

				// Zero.
				let a = $name::saturating_from_rational(0, 1);
				assert_eq!(a.into_inner(), 0);

				if $name::SIGNED {
					// Negative case: -2.5
					let a = $name::saturating_from_rational(-5, 2);
					assert_eq!(a.into_inner(), 0 - 25 * accuracy / 10);

					// Other negative case: -2.5
					let a = $name::saturating_from_rational(5, -2);
					assert_eq!(a.into_inner(), 0 - 25 * accuracy / 10);

					// Other positive case: 2.5
					let a = $name::saturating_from_rational(-5, -2);
					assert_eq!(a.into_inner(), 25 * accuracy / 10);

					// Max + 1, saturates.
					let a = $name::saturating_from_rational(inner_max as u128 + 1, accuracy);
					assert_eq!(a.into_inner(), inner_max);

					// Min - 1, saturates.
					let a = $name::saturating_from_rational(inner_max as u128 + 2, 0 - accuracy);
					assert_eq!(a.into_inner(), inner_min);

					let a = $name::saturating_from_rational(inner_max, 0 - accuracy);
					assert_eq!(a.into_inner(), 0 - inner_max);

					let a = $name::saturating_from_rational(inner_min, 0 - accuracy);
					assert_eq!(a.into_inner(), inner_max);

					let a = $name::saturating_from_rational(inner_min + 1, 0 - accuracy);
					assert_eq!(a.into_inner(), inner_max);

					let a = $name::saturating_from_rational(inner_min, 0 - 1);
					assert_eq!(a.into_inner(), inner_max);

					let a = $name::saturating_from_rational(inner_max, 0 - 1);
					assert_eq!(a.into_inner(), inner_min);

					let a = $name::saturating_from_rational(inner_max, 0 - inner_max);
					assert_eq!(a.into_inner(), 0 - accuracy);

					let a = $name::saturating_from_rational(0 - inner_max, inner_max);
					assert_eq!(a.into_inner(), 0 - accuracy);

					let a = $name::saturating_from_rational(inner_max, 0 - 3 * accuracy);
					assert_eq!(a.into_inner(), 0 - inner_max / 3);

					let a = $name::saturating_from_rational(inner_min, 0 - accuracy / 3);
					assert_eq!(a.into_inner(), inner_max);

					let a = $name::saturating_from_rational(1, 0 - accuracy);
					assert_eq!(a.into_inner(), 0.saturating_sub(1));

					let a = $name::saturating_from_rational(inner_min, inner_min);
					assert_eq!(a.into_inner(), accuracy);

					// Out of accuracy.
					let a = $name::saturating_from_rational(1, 0 - accuracy - 1);
					assert_eq!(a.into_inner(), 0);
				}

				let a = $name::saturating_from_rational(inner_max - 1, accuracy);
				assert_eq!(a.into_inner(), inner_max - 1);

				let a = $name::saturating_from_rational(inner_min + 1, accuracy);
				assert_eq!(a.into_inner(), inner_min + 1);

				let a = $name::saturating_from_rational(inner_max, 1);
				assert_eq!(a.into_inner(), inner_max);

				let a = $name::saturating_from_rational(inner_min, 1);
				assert_eq!(a.into_inner(), inner_min);

				let a = $name::saturating_from_rational(inner_max, inner_max);
				assert_eq!(a.into_inner(), accuracy);

				let a = $name::saturating_from_rational(inner_max, 3 * accuracy);
				assert_eq!(a.into_inner(), inner_max / 3);

				let a = $name::saturating_from_rational(inner_min, 2 * accuracy);
				assert_eq!(a.into_inner(), inner_min / 2);

				let a = $name::saturating_from_rational(inner_min, accuracy / 3);
				assert_eq!(a.into_inner(), inner_min);

				let a = $name::saturating_from_rational(1, accuracy);
				assert_eq!(a.into_inner(), 1);

				// Out of accuracy.
				let a = $name::saturating_from_rational(1, accuracy + 1);
				assert_eq!(a.into_inner(), 0);
			}

			#[test]
			fn checked_from_rational_works() {
				let inner_max = <$name as FixedPointNumber>::Inner::max_value();
				let inner_min = <$name as FixedPointNumber>::Inner::min_value();
				let accuracy = $name::accuracy();

				// Divide by zero => None.
				let a = $name::checked_from_rational(1, 0);
				assert_eq!(a, None);

				// Max - 1.
				let a = $name::checked_from_rational(inner_max - 1, accuracy).unwrap();
				assert_eq!(a.into_inner(), inner_max - 1);

				// Min + 1.
				let a = $name::checked_from_rational(inner_min + 1, accuracy).unwrap();
				assert_eq!(a.into_inner(), inner_min + 1);

				// Max.
				let a = $name::checked_from_rational(inner_max, accuracy).unwrap();
				assert_eq!(a.into_inner(), inner_max);

				// Min.
				let a = $name::checked_from_rational(inner_min, accuracy).unwrap();
				assert_eq!(a.into_inner(), inner_min);

				// Max + 1 => Overflow => None.
				let a = $name::checked_from_rational(inner_min, 0.saturating_sub(accuracy));
				assert_eq!(a, None);

				if $name::SIGNED {
					// Min - 1 => Underflow => None.
					let a = $name::checked_from_rational(
						inner_max as u128 + 2,
						0.saturating_sub(accuracy),
					);
					assert_eq!(a, None);

					let a = $name::checked_from_rational(inner_max, 0 - 3 * accuracy).unwrap();
					assert_eq!(a.into_inner(), 0 - inner_max / 3);

					let a = $name::checked_from_rational(inner_min, 0 - accuracy / 3);
					assert_eq!(a, None);

					let a = $name::checked_from_rational(1, 0 - accuracy).unwrap();
					assert_eq!(a.into_inner(), 0.saturating_sub(1));

					let a = $name::checked_from_rational(1, 0 - accuracy - 1).unwrap();
					assert_eq!(a.into_inner(), 0);

					let a = $name::checked_from_rational(inner_min, accuracy / 3);
					assert_eq!(a, None);
				}

				let a = $name::checked_from_rational(inner_max, 3 * accuracy).unwrap();
				assert_eq!(a.into_inner(), inner_max / 3);

				let a = $name::checked_from_rational(inner_min, 2 * accuracy).unwrap();
				assert_eq!(a.into_inner(), inner_min / 2);

				let a = $name::checked_from_rational(1, accuracy).unwrap();
				assert_eq!(a.into_inner(), 1);

				let a = $name::checked_from_rational(1, accuracy + 1).unwrap();
				assert_eq!(a.into_inner(), 0);
			}

			#[test]
			fn checked_mul_int_works() {
				let a = $name::saturating_from_integer(2);
				// Max - 1.
				assert_eq!(a.checked_mul_int((i128::MAX - 1) / 2), Some(i128::MAX - 1));
				// Max.
				assert_eq!(a.checked_mul_int(i128::MAX / 2), Some(i128::MAX - 1));
				// Max + 1 => None.
				assert_eq!(a.checked_mul_int(i128::MAX / 2 + 1), None);

				if $name::SIGNED {
					// Min - 1.
					assert_eq!(a.checked_mul_int((i128::MIN + 1) / 2), Some(i128::MIN + 2));
					// Min.
					assert_eq!(a.checked_mul_int(i128::MIN / 2), Some(i128::MIN));
					// Min + 1 => None.
					assert_eq!(a.checked_mul_int(i128::MIN / 2 - 1), None);

					let b = $name::saturating_from_rational(1, -2);
					assert_eq!(b.checked_mul_int(42i128), Some(-21));
					assert_eq!(b.checked_mul_int(u128::MAX), None);
					assert_eq!(b.checked_mul_int(i128::MAX), Some(i128::MAX / -2));
					assert_eq!(b.checked_mul_int(i128::MIN), Some(i128::MIN / -2));
				}

				let a = $name::saturating_from_rational(1, 2);
				assert_eq!(a.checked_mul_int(42i128), Some(21));
				assert_eq!(a.checked_mul_int(i128::MAX), Some(i128::MAX / 2));
				assert_eq!(a.checked_mul_int(i128::MIN), Some(i128::MIN / 2));

				let c = $name::saturating_from_integer(255);
				assert_eq!(c.checked_mul_int(2i8), None);
				assert_eq!(c.checked_mul_int(2i128), Some(510));
				assert_eq!(c.checked_mul_int(i128::MAX), None);
				assert_eq!(c.checked_mul_int(i128::MIN), None);
			}

			#[test]
			fn saturating_mul_int_works() {
				let a = $name::saturating_from_integer(2);
				// Max - 1.
				assert_eq!(a.saturating_mul_int((i128::MAX - 1) / 2), i128::MAX - 1);
				// Max.
				assert_eq!(a.saturating_mul_int(i128::MAX / 2), i128::MAX - 1);
				// Max + 1 => saturates to max.
				assert_eq!(a.saturating_mul_int(i128::MAX / 2 + 1), i128::MAX);

				// Min - 1.
				assert_eq!(a.saturating_mul_int((i128::MIN + 1) / 2), i128::MIN + 2);
				// Min.
				assert_eq!(a.saturating_mul_int(i128::MIN / 2), i128::MIN);
				// Min + 1 => saturates to min.
				assert_eq!(a.saturating_mul_int(i128::MIN / 2 - 1), i128::MIN);

				if $name::SIGNED {
					let b = $name::saturating_from_rational(1, -2);
					assert_eq!(b.saturating_mul_int(42i32), -21);
					assert_eq!(b.saturating_mul_int(i128::MAX), i128::MAX / -2);
					assert_eq!(b.saturating_mul_int(i128::MIN), i128::MIN / -2);
					assert_eq!(b.saturating_mul_int(u128::MAX), u128::MIN);
				}

				let a = $name::saturating_from_rational(1, 2);
				assert_eq!(a.saturating_mul_int(42i32), 21);
				assert_eq!(a.saturating_mul_int(i128::MAX), i128::MAX / 2);
				assert_eq!(a.saturating_mul_int(i128::MIN), i128::MIN / 2);

				let c = $name::saturating_from_integer(255);
				assert_eq!(c.saturating_mul_int(2i8), i8::MAX);
				assert_eq!(c.saturating_mul_int(-2i8), i8::MIN);
				assert_eq!(c.saturating_mul_int(i128::MAX), i128::MAX);
				assert_eq!(c.saturating_mul_int(i128::MIN), i128::MIN);
			}

			#[test]
			fn checked_mul_works() {
				let inner_max = <$name as FixedPointNumber>::Inner::max_value();
				let inner_min = <$name as FixedPointNumber>::Inner::min_value();

				let a = $name::saturating_from_integer(2);

				// Max - 1.
				let b = $name::from_inner(inner_max - 1);
				assert_eq!(a.checked_mul(&(b / 2.into())), Some(b));

				// Max.
				let c = $name::from_inner(inner_max);
				assert_eq!(a.checked_mul(&(c / 2.into())), Some(b));

				// Max + 1 => None.
				let e = $name::from_inner(1);
				assert_eq!(a.checked_mul(&(c / 2.into() + e)), None);

				if $name::SIGNED {
					// Min + 1.
					let b = $name::from_inner(inner_min + 1) / 2.into();
					let c = $name::from_inner(inner_min + 2);
					assert_eq!(a.checked_mul(&b), Some(c));

					// Min.
					let b = $name::from_inner(inner_min) / 2.into();
					let c = $name::from_inner(inner_min);
					assert_eq!(a.checked_mul(&b), Some(c));

					// Min - 1 => None.
					let b = $name::from_inner(inner_min) / 2.into() - $name::from_inner(1);
					assert_eq!(a.checked_mul(&b), None);

					let c = $name::saturating_from_integer(255);
					let b = $name::saturating_from_rational(1, -2);

					assert_eq!(b.checked_mul(&42.into()), Some(0.saturating_sub(21).into()));
					assert_eq!(
						b.checked_mul(&$name::max_value()),
						$name::max_value().checked_div(&0.saturating_sub(2).into())
					);
					assert_eq!(
						b.checked_mul(&$name::min_value()),
						$name::min_value().checked_div(&0.saturating_sub(2).into())
					);
					assert_eq!(c.checked_mul(&$name::min_value()), None);
				}

				let a = $name::saturating_from_rational(1, 2);
				let c = $name::saturating_from_integer(255);

				assert_eq!(a.checked_mul(&42.into()), Some(21.into()));
				assert_eq!(c.checked_mul(&2.into()), Some(510.into()));
				assert_eq!(c.checked_mul(&$name::max_value()), None);
				assert_eq!(
					a.checked_mul(&$name::max_value()),
					$name::max_value().checked_div(&2.into())
				);
				assert_eq!(
					a.checked_mul(&$name::min_value()),
					$name::min_value().checked_div(&2.into())
				);
			}

			#[test]
			fn checked_div_int_works() {
				let inner_max = <$name as FixedPointNumber>::Inner::max_value();
				let inner_min = <$name as FixedPointNumber>::Inner::min_value();
				let accuracy = $name::accuracy();

				let a = $name::from_inner(inner_max);
				let b = $name::from_inner(inner_min);
				let c = $name::zero();
				let d = $name::one();
				let e = $name::saturating_from_integer(6);
				let f = $name::saturating_from_integer(5);

				assert_eq!(e.checked_div_int(2.into()), Some(3));
				assert_eq!(f.checked_div_int(2.into()), Some(2));

				assert_eq!(a.checked_div_int(i128::MAX), Some(0));
				assert_eq!(a.checked_div_int(2), Some(inner_max / (2 * accuracy)));
				assert_eq!(a.checked_div_int(inner_max / accuracy), Some(1));
				assert_eq!(a.checked_div_int(1i8), None);

				if b < c {
					// Not executed by unsigned inners.
					assert_eq!(
						a.checked_div_int(0.saturating_sub(2)),
						Some(0.saturating_sub(inner_max / (2 * accuracy)))
					);
					assert_eq!(
						a.checked_div_int(0.saturating_sub(inner_max / accuracy)),
						Some(0.saturating_sub(1))
					);
					assert_eq!(b.checked_div_int(i128::MIN), Some(0));
					assert_eq!(b.checked_div_int(inner_min / accuracy), Some(1));
					assert_eq!(b.checked_div_int(1i8), None);
					assert_eq!(
						b.checked_div_int(0.saturating_sub(2)),
						Some(0.saturating_sub(inner_min / (2 * accuracy)))
					);
					assert_eq!(
						b.checked_div_int(0.saturating_sub(inner_min / accuracy)),
						Some(0.saturating_sub(1))
					);
					assert_eq!(c.checked_div_int(i128::MIN), Some(0));
					assert_eq!(d.checked_div_int(i32::MIN), Some(0));
				}

				assert_eq!(b.checked_div_int(2), Some(inner_min / (2 * accuracy)));

				assert_eq!(c.checked_div_int(1), Some(0));
				assert_eq!(c.checked_div_int(i128::MAX), Some(0));
				assert_eq!(c.checked_div_int(1i8), Some(0));

				assert_eq!(d.checked_div_int(1), Some(1));
				assert_eq!(d.checked_div_int(i32::MAX), Some(0));
				assert_eq!(d.checked_div_int(1i8), Some(1));

				assert_eq!(a.checked_div_int(0), None);
				assert_eq!(b.checked_div_int(0), None);
				assert_eq!(c.checked_div_int(0), None);
				assert_eq!(d.checked_div_int(0), None);
			}

			#[test]
			#[should_panic(expected = "attempt to divide by zero")]
			fn saturating_div_int_panics_when_divisor_is_zero() {
				let _ = $name::one().saturating_div_int(0);
			}

			#[test]
			fn saturating_div_int_works() {
				let inner_max = <$name as FixedPointNumber>::Inner::max_value();
				let inner_min = <$name as FixedPointNumber>::Inner::min_value();
				let accuracy = $name::accuracy();

				let a = $name::saturating_from_integer(5);
				assert_eq!(a.saturating_div_int(2), 2);

				let a = $name::min_value();
				assert_eq!(a.saturating_div_int(1i128), (inner_min / accuracy) as i128);

				if $name::SIGNED {
					let a = $name::saturating_from_integer(5);
					assert_eq!(a.saturating_div_int(-2), -2);

					let a = $name::min_value();
					assert_eq!(a.saturating_div_int(-1i128), (inner_max / accuracy) as i128);
				}
			}

			#[test]
			fn saturating_abs_works() {
				let inner_max = <$name as FixedPointNumber>::Inner::max_value();
				let inner_min = <$name as FixedPointNumber>::Inner::min_value();

				assert_eq!($name::from_inner(inner_max).saturating_abs(), $name::max_value());
				assert_eq!($name::zero().saturating_abs(), 0.into());

				if $name::SIGNED {
					assert_eq!($name::from_inner(inner_min).saturating_abs(), $name::max_value());
					assert_eq!(
						$name::saturating_from_rational(-1, 2).saturating_abs(),
						(1, 2).into()
					);
				}
			}

			#[test]
			fn saturating_mul_acc_int_works() {
				assert_eq!($name::zero().saturating_mul_acc_int(42i8), 42i8);
				assert_eq!($name::one().saturating_mul_acc_int(42i8), 2 * 42i8);

				assert_eq!($name::one().saturating_mul_acc_int(i128::MAX), i128::MAX);
				assert_eq!($name::one().saturating_mul_acc_int(i128::MIN), i128::MIN);

				assert_eq!($name::one().saturating_mul_acc_int(u128::MAX / 2), u128::MAX - 1);
				assert_eq!($name::one().saturating_mul_acc_int(u128::MIN), u128::MIN);

				if $name::SIGNED {
					let a = $name::saturating_from_rational(-1, 2);
					assert_eq!(a.saturating_mul_acc_int(42i8), 21i8);
					assert_eq!(a.saturating_mul_acc_int(42u8), 21u8);
					assert_eq!(a.saturating_mul_acc_int(u128::MAX - 1), u128::MAX / 2);
				}
			}

			#[test]
			fn saturating_pow_should_work() {
				assert_eq!(
					$name::saturating_from_integer(2).saturating_pow(0),
					$name::saturating_from_integer(1)
				);
				assert_eq!(
					$name::saturating_from_integer(2).saturating_pow(1),
					$name::saturating_from_integer(2)
				);
				assert_eq!(
					$name::saturating_from_integer(2).saturating_pow(2),
					$name::saturating_from_integer(4)
				);
				assert_eq!(
					$name::saturating_from_integer(2).saturating_pow(3),
					$name::saturating_from_integer(8)
				);
				assert_eq!(
					$name::saturating_from_integer(2).saturating_pow(50),
					$name::saturating_from_integer(1125899906842624i64)
				);

				assert_eq!($name::saturating_from_integer(1).saturating_pow(1000), (1).into());
				assert_eq!(
					$name::saturating_from_integer(1).saturating_pow(usize::MAX),
					(1).into()
				);

				if $name::SIGNED {
					// Saturating.
					assert_eq!(
						$name::saturating_from_integer(2).saturating_pow(68),
						$name::max_value()
					);

					assert_eq!($name::saturating_from_integer(-1).saturating_pow(1000), (1).into());
					assert_eq!(
						$name::saturating_from_integer(-1).saturating_pow(1001),
						0.saturating_sub(1).into()
					);
					assert_eq!(
						$name::saturating_from_integer(-1).saturating_pow(usize::MAX),
						0.saturating_sub(1).into()
					);
					assert_eq!(
						$name::saturating_from_integer(-1).saturating_pow(usize::MAX - 1),
						(1).into()
					);
				}

				assert_eq!(
					$name::saturating_from_integer(114209).saturating_pow(5),
					$name::max_value()
				);

				assert_eq!(
					$name::saturating_from_integer(1).saturating_pow(usize::MAX),
					(1).into()
				);
				assert_eq!(
					$name::saturating_from_integer(0).saturating_pow(usize::MAX),
					(0).into()
				);
				assert_eq!(
					$name::saturating_from_integer(2).saturating_pow(usize::MAX),
					$name::max_value()
				);
			}

			#[test]
			fn checked_div_works() {
				let inner_max = <$name as FixedPointNumber>::Inner::max_value();
				let inner_min = <$name as FixedPointNumber>::Inner::min_value();

				let a = $name::from_inner(inner_max);
				let b = $name::from_inner(inner_min);
				let c = $name::zero();
				let d = $name::one();
				let e = $name::saturating_from_integer(6);
				let f = $name::saturating_from_integer(5);

				assert_eq!(e.checked_div(&2.into()), Some(3.into()));
				assert_eq!(f.checked_div(&2.into()), Some((5, 2).into()));

				assert_eq!(a.checked_div(&inner_max.into()), Some(1.into()));
				assert_eq!(a.checked_div(&2.into()), Some($name::from_inner(inner_max / 2)));
				assert_eq!(a.checked_div(&$name::max_value()), Some(1.into()));
				assert_eq!(a.checked_div(&d), Some(a));

				if b < c {
					// Not executed by unsigned inners.
					assert_eq!(
						a.checked_div(&0.saturating_sub(2).into()),
						Some($name::from_inner(0.saturating_sub(inner_max / 2)))
					);
					assert_eq!(
						a.checked_div(&-$name::max_value()),
						Some(0.saturating_sub(1).into())
					);
					assert_eq!(
						b.checked_div(&0.saturating_sub(2).into()),
						Some($name::from_inner(0.saturating_sub(inner_min / 2)))
					);
					assert_eq!(c.checked_div(&$name::max_value()), Some(0.into()));
					assert_eq!(b.checked_div(&b), Some($name::one()));
				}

				assert_eq!(b.checked_div(&2.into()), Some($name::from_inner(inner_min / 2)));
				assert_eq!(b.checked_div(&a), Some(0.saturating_sub(1).into()));
				assert_eq!(c.checked_div(&1.into()), Some(0.into()));
				assert_eq!(d.checked_div(&1.into()), Some(1.into()));

				assert_eq!(a.checked_div(&$name::one()), Some(a));
				assert_eq!(b.checked_div(&$name::one()), Some(b));
				assert_eq!(c.checked_div(&$name::one()), Some(c));
				assert_eq!(d.checked_div(&$name::one()), Some(d));

				assert_eq!(a.checked_div(&$name::zero()), None);
				assert_eq!(b.checked_div(&$name::zero()), None);
				assert_eq!(c.checked_div(&$name::zero()), None);
				assert_eq!(d.checked_div(&$name::zero()), None);
			}

			#[test]
			fn is_positive_negative_works() {
				let one = $name::one();
				assert!(one.is_positive());
				assert!(!one.is_negative());

				let zero = $name::zero();
				assert!(!zero.is_positive());
				assert!(!zero.is_negative());

				if $signed {
					let minus_one = $name::saturating_from_integer(-1);
					assert!(minus_one.is_negative());
					assert!(!minus_one.is_positive());
				}
			}

			#[test]
			fn trunc_works() {
				let n = $name::saturating_from_rational(5, 2).trunc();
				assert_eq!(n, $name::saturating_from_integer(2));

				if $name::SIGNED {
					let n = $name::saturating_from_rational(-5, 2).trunc();
					assert_eq!(n, $name::saturating_from_integer(-2));
				}
			}

			#[test]
			fn frac_works() {
				let n = $name::saturating_from_rational(5, 2);
				let i = n.trunc();
				let f = n.frac();

				assert_eq!(n, i + f);

				let n = $name::saturating_from_rational(5, 2).frac().saturating_mul(10.into());
				assert_eq!(n, 5.into());

				let n = $name::saturating_from_rational(1, 2).frac().saturating_mul(10.into());
				assert_eq!(n, 5.into());

				if $name::SIGNED {
					let n = $name::saturating_from_rational(-5, 2);
					let i = n.trunc();
					let f = n.frac();
					assert_eq!(n, i - f);

					// The sign is attached to the integer part unless it is zero.
					let n = $name::saturating_from_rational(-5, 2).frac().saturating_mul(10.into());
					assert_eq!(n, 5.into());

					let n = $name::saturating_from_rational(-1, 2).frac().saturating_mul(10.into());
					assert_eq!(n, 0.saturating_sub(5).into());
				}
			}

			#[test]
			fn ceil_works() {
				let n = $name::saturating_from_rational(5, 2);
				assert_eq!(n.ceil(), 3.into());

				let n = $name::saturating_from_rational(-5, 2);
				assert_eq!(n.ceil(), 0.saturating_sub(2).into());

				// On the limits:
				let n = $name::max_value();
				assert_eq!(n.ceil(), n.trunc());

				let n = $name::min_value();
				assert_eq!(n.ceil(), n.trunc());
			}

			#[test]
			fn floor_works() {
				let n = $name::saturating_from_rational(5, 2);
				assert_eq!(n.floor(), 2.into());

				let n = $name::saturating_from_rational(-5, 2);
				assert_eq!(n.floor(), 0.saturating_sub(3).into());

				// On the limits:
				let n = $name::max_value();
				assert_eq!(n.floor(), n.trunc());

				let n = $name::min_value();
				assert_eq!(n.floor(), n.trunc());
			}

			#[test]
			fn round_works() {
				let n = $name::zero();
				assert_eq!(n.round(), n);

				let n = $name::one();
				assert_eq!(n.round(), n);

				let n = $name::saturating_from_rational(5, 2);
				assert_eq!(n.round(), 3.into());

				let n = $name::saturating_from_rational(-5, 2);
				assert_eq!(n.round(), 0.saturating_sub(3).into());

				// Saturating:
				let n = $name::max_value();
				assert_eq!(n.round(), n.trunc());

				let n = $name::min_value();
				assert_eq!(n.round(), n.trunc());

				// On the limit:

				// floor(max - 1) + 0.33..
				let n = $name::max_value()
					.saturating_sub(1.into())
					.trunc()
					.saturating_add((1, 3).into());

				assert_eq!(n.round(), ($name::max_value() - 1.into()).trunc());

				// floor(max - 1) + 0.5
				let n = $name::max_value()
					.saturating_sub(1.into())
					.trunc()
					.saturating_add((1, 2).into());

				assert_eq!(n.round(), $name::max_value().trunc());

				if $name::SIGNED {
					// floor(min + 1) - 0.33..
					let n = $name::min_value()
						.saturating_add(1.into())
						.trunc()
						.saturating_sub((1, 3).into());

					assert_eq!(n.round(), ($name::min_value() + 1.into()).trunc());

					// floor(min + 1) - 0.5
					let n = $name::min_value()
						.saturating_add(1.into())
						.trunc()
						.saturating_sub((1, 2).into());

					assert_eq!(n.round(), $name::min_value().trunc());
				}
			}

			#[test]
			fn perthing_into_works() {
				let ten_percent_percent: $name = Percent::from_percent(10).into();
				assert_eq!(ten_percent_percent.into_inner(), $name::accuracy() / 10);

				let ten_percent_permill: $name = Permill::from_percent(10).into();
				assert_eq!(ten_percent_permill.into_inner(), $name::accuracy() / 10);

				let ten_percent_perbill: $name = Perbill::from_percent(10).into();
				assert_eq!(ten_percent_perbill.into_inner(), $name::accuracy() / 10);

				let ten_percent_perquintill: $name = Perquintill::from_percent(10).into();
				assert_eq!(ten_percent_perquintill.into_inner(), $name::accuracy() / 10);
			}

			#[test]
			fn fmt_should_work() {
				let zero = $name::zero();
				assert_eq!(
					format!("{:?}", zero),
					format!("{}(0.{:0>weight$})", stringify!($name), 0, weight = precision())
				);

				let one = $name::one();
				assert_eq!(
					format!("{:?}", one),
					format!("{}(1.{:0>weight$})", stringify!($name), 0, weight = precision())
				);

				let frac = $name::saturating_from_rational(1, 2);
				assert_eq!(
					format!("{:?}", frac),
					format!("{}(0.{:0<weight$})", stringify!($name), 5, weight = precision())
				);

				let frac = $name::saturating_from_rational(5, 2);
				assert_eq!(
					format!("{:?}", frac),
					format!("{}(2.{:0<weight$})", stringify!($name), 5, weight = precision())
				);

				let frac = $name::saturating_from_rational(314, 100);
				assert_eq!(
					format!("{:?}", frac),
					format!("{}(3.{:0<weight$})", stringify!($name), 14, weight = precision())
				);

				if $name::SIGNED {
					let neg = -$name::one();
					assert_eq!(
						format!("{:?}", neg),
						format!("{}(-1.{:0>weight$})", stringify!($name), 0, weight = precision())
					);

					let frac = $name::saturating_from_rational(-314, 100);
					assert_eq!(
						format!("{:?}", frac),
						format!("{}(-3.{:0<weight$})", stringify!($name), 14, weight = precision())
					);
				}
			}
		}
	};
}

implement_fixed!(
	FixedI64,
	test_fixed_i64,
	i64,
	true,
	1_000_000_000,
	"_Fixed Point 64 bits signed, range = [-9223372036.854775808, 9223372036.854775807]_",
);

implement_fixed!(
	FixedI128,
	test_fixed_i128,
	i128,
	true,
	1_000_000_000_000_000_000,
	"_Fixed Point 128 bits signed, range = \
		[-170141183460469231731.687303715884105728, 170141183460469231731.687303715884105727]_",
);

implement_fixed!(
	FixedU128,
	test_fixed_u128,
	u128,
	false,
	1_000_000_000_000_000_000,
	"_Fixed Point 128 bits unsigned, range = \
		[0.000000000000000000, 340282366920938463463.374607431768211455]_",
);<|MERGE_RESOLUTION|>--- conflicted
+++ resolved
@@ -363,7 +363,6 @@
 		/// A fixed point number representation in the range.
 		#[doc = $title]
 		#[derive(
-<<<<<<< HEAD
 			Encode,
 			Decode,
 			CompactAs,
@@ -375,9 +374,6 @@
 			PartialOrd,
 			Ord,
 			scale_info::TypeInfo,
-=======
-			Encode, Decode, CompactAs, Default, Copy, Clone, PartialEq, Eq, PartialOrd, Ord,
->>>>>>> 1d5abf01
 		)]
 		pub struct $name($inner_type);
 
